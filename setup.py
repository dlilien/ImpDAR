--- conflicted
+++ resolved
@@ -40,11 +40,7 @@
         from Cython.Build import cythonize
         ext_modules = cythonize(ext_modules)
 
-<<<<<<< HEAD
-    version = '1.1.4.post3'
-=======
     version = '1.1.5'
->>>>>>> 9fbfc5cc
     packages = ['impdar',
                 'impdar.lib',
                 'impdar.bin',
