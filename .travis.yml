dist: xenial
language: python
python:
- '2.7'
- '3.5'
- '3.6'
- '3.7'

services:
      - xvfb

env:
    - segyio_inc=false qt5_inc=false gdal_inc=false COVERALLS_PARALLEL=true seisunix_inc=false
    - segyio_inc=true qt5_inc=false gdal_inc=false COVERALLS_PARALLEL=true seisunix_inc=false
    - segyio_inc=true qt5_inc=false gdal_inc=false COVERALLS_PARALLEL=true seisunix_inc=true
    - segyio_inc=false qt5_inc=false gdal_inc=false COVERALLS_PARALLEL=true seisunix_inc=true
    - segyio_inc=false qt5_inc=true gdal_inc=false COVERALLS_PARALLEL=true seisunix_inc=false
    - segyio_inc=false qt5_inc=false gdal_inc=true COVERALLS_PARALLEL=true seisunix_inc=false
    - segyio_inc=true qt5_inc=true gdal_inc=true COVERALLS_PARALLEL=true seisunix_inc=true

before_install:
 - export PYTHONPATH=$PYTHONPATH:$HOME/PyQt5_install-5.7.1
 - sudo add-apt-repository --yes ppa:ubuntu-sdk-team/ppa
 - sudo apt-get update -qq
 - export CWPROOT=$HOME/seisunix
 - export PATH=$PATH:$CWPROOT/bin

install:
- if [ "$segyio_inc" = true ] ; then pip install segyio; fi
- if [ "$qt5_inc" = true ] ; then bash install_qt.sh; fi
- if [ "$gdal_inc" = true ] ; then sudo apt-get install libgdal-dev; export CPLUS_INCLUDE_PATH=/usr/include/gdal; export C_INCLUDE_PATH=/usr/include/gdal; pip install gdal==1.10.0; fi
  # for seisunix we need to spoof the license to prevent prompting
  # fix the version to avoid problems with this
<<<<<<< HEAD
- if [ "$seisunix_inc" = true ] ; export thisdir=$PWD; then sudo apt-get install gfortran ; git clone https://github.com/JohnWStockwellJr/SeisUnix $HOME/seisunix; cd $CWPROOT/src ; git checkout 7ee78c1b70f258fc406385e6bb752fe2bdb35850 ; mv configs/Makefile.config_Linux_x86_64 Makefile.config; touch LICENSE_44R14_ACCEPTED; touch MAILHOME_44R14; make install <<< y; make finstall <<< y; cd $thisdir; fi
=======
- if [ "$seisunix_inc" = true ] ; then export thisdir=$PWD; mkdir $CWPROOT; cd $CWPROOT; sudo apt-get install gfortran ; wget 'https://nextcloud.seismic-unix.org/index.php/s/LZpzc8jMzbWG9BZ/download?path=%2F&files=cwp_su_all_44R16.tgz'; tar -xvf 'download?path=%2F&files=cwp_su_all_44R16.tgz'; cd $CWPROOT/src ; mv configs/Makefile.config_Linux_x86_64 Makefile.config; touch LICENSE_44R14_ACCEPTED; touch MAILHOME_44R14; make install <<< y; cd $thisdir; fi
>>>>>>> 30097eba
- export PYTHONPATH=$PYTHONPATH:$HOME/PyQt5_install-5.7.1
- pip install -r requirements.txt
- pip install coveralls
- pip install mock
- pip install .

matrix:
  allow_failures:
      - python: 2.7
        env: seisunix_inc=true

cache:
    directories:
      - /home/travis/build/dlilien/ImpDAR/PyQt5_gpl-5.7.1
      - /home/travis/PyQt5_install-5.7.1
      - $CWPROOT
      - $HOME/.cache/pip

matrix:
    allow_failures:
        - python: 2.7
          env: seisunix_inc=true

deploy:
  provider: pypi
  user: dlilien
  password:
    secure: DuqiQ+NBz4tTa+1Ej8wu7beC7xy2iOcRK5q63iMdYc2Qn6US1VW54rYiKUjEpn35XTwNRD/2zY5hqRn3GMWfoODE8pNS27gBnEtXQgg091ElHNXWXB261lkusslRLNVYd1iOPMOfl96YpZm9HipTwo0Npr0jLRMG8xbwletBkJRDXtZvrEhWIQ2CSfX5WWvx5IOKT65ZTsOxpzU4R7F0vrWE+J45e6doMsuSpMwNgtTdjh7RiCbB+FmQ0xmYk48r0DQ1optMsoLKaXfGLdhBDMbUhDEYHPDGZZARnTiBzR5Q1DdSYdoNTGqQwfiDKhePuh9g4eLw41MqXgzhdW/FI7FJtYBT5XLVhHCnPyRRkeC8E78V71Cz78fCSCIfhGVHGrOyHOUW3vq/3YYOuS/Ild4bocJdfONNQRqGBwUsrAIVnloSyEyvwQj0BexVX0huz9Tdx29vlpa04oKKEWND2qb1WUhO4uSk089WwLWVQzlCukA3GhkRzQ7OpUM1xyLvfSLskiOXnf8hvzH5TwMOFrl9bmsUPprzRNZ32fPP32lsiLazK9pIEIfHrptD6Bhaa1nQNMaiYQwpHvzGxYehHw0cRcYCtAm+/sMeO0ijBdbET+8GZe++5kbpIpZzcoT0xizteqwTUf0EPd+p+YcrfYwOLcmb4HzLffqkJy7LWcI=
  skip_existing: true
  distributions: "sdist bdist_wheel"

<<<<<<< HEAD
script: xvfb-run --server-args="-screen 0 1200x1080x24" coverage run --source impdar --omit=impdar/tests/* setup.py test
=======
script: coverage run --source impdar --omit=impdar/tests/* setup.py test
>>>>>>> 30097eba


after_success:
    coveralls

notifications:
      webhooks: https://coveralls.io/webhook<|MERGE_RESOLUTION|>--- conflicted
+++ resolved
@@ -31,11 +31,7 @@
 - if [ "$gdal_inc" = true ] ; then sudo apt-get install libgdal-dev; export CPLUS_INCLUDE_PATH=/usr/include/gdal; export C_INCLUDE_PATH=/usr/include/gdal; pip install gdal==1.10.0; fi
   # for seisunix we need to spoof the license to prevent prompting
   # fix the version to avoid problems with this
-<<<<<<< HEAD
-- if [ "$seisunix_inc" = true ] ; export thisdir=$PWD; then sudo apt-get install gfortran ; git clone https://github.com/JohnWStockwellJr/SeisUnix $HOME/seisunix; cd $CWPROOT/src ; git checkout 7ee78c1b70f258fc406385e6bb752fe2bdb35850 ; mv configs/Makefile.config_Linux_x86_64 Makefile.config; touch LICENSE_44R14_ACCEPTED; touch MAILHOME_44R14; make install <<< y; make finstall <<< y; cd $thisdir; fi
-=======
 - if [ "$seisunix_inc" = true ] ; then export thisdir=$PWD; mkdir $CWPROOT; cd $CWPROOT; sudo apt-get install gfortran ; wget 'https://nextcloud.seismic-unix.org/index.php/s/LZpzc8jMzbWG9BZ/download?path=%2F&files=cwp_su_all_44R16.tgz'; tar -xvf 'download?path=%2F&files=cwp_su_all_44R16.tgz'; cd $CWPROOT/src ; mv configs/Makefile.config_Linux_x86_64 Makefile.config; touch LICENSE_44R14_ACCEPTED; touch MAILHOME_44R14; make install <<< y; cd $thisdir; fi
->>>>>>> 30097eba
 - export PYTHONPATH=$PYTHONPATH:$HOME/PyQt5_install-5.7.1
 - pip install -r requirements.txt
 - pip install coveralls
@@ -67,11 +63,7 @@
   skip_existing: true
   distributions: "sdist bdist_wheel"
 
-<<<<<<< HEAD
-script: xvfb-run --server-args="-screen 0 1200x1080x24" coverage run --source impdar --omit=impdar/tests/* setup.py test
-=======
 script: coverage run --source impdar --omit=impdar/tests/* setup.py test
->>>>>>> 30097eba
 
 
 after_success:
