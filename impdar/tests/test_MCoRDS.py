--- conflicted
+++ resolved
@@ -13,29 +13,16 @@
 import os
 import unittest
 import numpy as np
-<<<<<<< HEAD
-from impdar.lib.load import load_mcords_nc, load_mcords_mat
+from impdar.lib.load import load_mcords
 
 THIS_DIR = os.path.dirname(os.path.abspath(__file__))
 
 
 class TestMCoRDS_NC(unittest.TestCase):
-=======
-from impdar.lib.load import load_mcords
-
-THIS_DIR = os.path.dirname(os.path.abspath(__file__))
-
->>>>>>> 30097eba
-
-class TestMCoRDS_NC(unittest.TestCase):
 
     @unittest.skipIf(not load_mcords.NC, 'No netcdf on this version')
     def test_loadnc(self):
-<<<<<<< HEAD
-        dat = load_mcords_nc.load_mcords_nc(os.path.join(THIS_DIR, 'input_data', 'zeros_mcords.nc'))
-=======
         dat = load_mcords.load_mcords_nc(os.path.join(THIS_DIR, 'input_data', 'zeros_mcords.nc'))
->>>>>>> 30097eba
         self.assertTrue(np.all(dat.data == 0.))
 
     @unittest.skipIf(load_mcords.NC, 'NETCDF on this version')
@@ -62,19 +49,5 @@
                                                      'nonimpdar_matlab.mat'))
 
 
-class TestMCoRDS_MAT(unittest.TestCase):
-
-    def test_loadmat(self):
-        dat = load_mcords_mat.load_mcords_mat(os.path.join(THIS_DIR, 'input_data', 'zeros_mcords_mat.mat'))
-        self.assertTrue(np.allclose(dat.data, 0.))
-
-    def test_loadbadmat(self):
-        with self.assertRaises(KeyError):
-            load_mcords_mat.load_mcords_mat(os.path.join(THIS_DIR, 'input_data', 'small_data.mat'))
-
-        with self.assertRaises(KeyError):
-            load_mcords_mat.load_mcords_mat(os.path.join(THIS_DIR, 'input_data', 'nonimpdar_matlab.mat'))
-
-
 if __name__ == '__main__':
     unittest.main()