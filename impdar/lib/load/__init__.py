#! /usr/bin/env python
# -*- coding: utf-8 -*-
# vim:fenc=utf-8
#
# Copyright © 2019 David Lilien <dlilien90@gmail.com>
#
# Distributed under terms of the GNU GPL3 license.

"""
A wrapper around the other loading utilities
"""

import os.path
import glob
from . import load_mcords  # needs to be imported first and alone due to opaque h5py/netcdf4 error
from . import load_gssi, load_pulse_ekko, load_gprMax, load_olaf, load_segy, load_UoA_mat
from . import load_delores, load_osu, load_stomat, load_ramac, load_bsi
from ..RadarData import RadarData

# This should be updated as new functionality arrives
# executables that accept multiple ftypes should use this
# to figure out what the available options are
FILETYPE_OPTIONS = ['mat', 'pe', 'gssi','stomat', 'gprMax', 'gecko', 'segy',
                    'mcords_mat', 'mcords_nc', 'UoA_mat', 'ramac', 'bsi', 'delores', 'osu', 'ramac']


<<<<<<< HEAD
def load(filetype, fns_in, channel=1, t_srs=None, *args, **kwargs):
=======
def load(filetype, fns_in, channel=1, nans=None, *args, **kwargs):
>>>>>>> 1cf90ac0
    """Load a list of files of a certain type

    Parameters
    ----------
    filetype: str
        The type of file to load.
    fns: list
        List of files to load
    channel: Receiver channel that the data were recorded on
        This is primarily for the St. Olaf HF data

    Returns
    -------
    RadarDataList: list of ~impdar.RadarData (or its subclasses)
        Objects with relevant radar information
    """
    if not isinstance(fns_in, (list, tuple)):
        fns_in = [fns_in]

    if filetype == 'gssi':
        dat = [load_gssi.load_gssi(fn) for fn in fns_in]
    elif filetype == 'pe':
        dat = []
        for fn in fns_in:
            # If a pulse ekko project file is input. We need to partition it first.
            if os.path.splitext(fn)[-1] == '.GPZ':
                bn_pe = os.path.splitext(fn)[0]
                print(fn,'is a Pulse Ekko project file.\n'+\
                    'We will partition it into the respective data and header files at ./'+\
                    bn_pe)
                if not os.path.isdir(bn_pe):
                    os.mkdir(bn_pe)
                os.rename(fn, os.path.join(bn_pe, fn))
                os.chdir(bn_pe)
                load_pulse_ekko.partition_project_file(fn)
                os.rename(fn, os.path.join('..', fn))
                os.chdir('..')
                # load each file from within the project
                fns_part = glob.glob(bn_pe+'/*.DT1')
                for fn in fns_part:
                    dat.append(load_pulse_ekko.load_pe(fn))
            # If a standard pulse ekko file is input, try to load it
            else:
                try:
                    dat.append(load_pulse_ekko.load_pe(fn))
                except IOError:
                    print('Could not load ',fn, 'as a Pulse Ekko file.')
    elif filetype == 'mat':
        dat = [RadarData(fn) for fn in fns_in]
    elif filetype == 'stomat':
        dat = [load_stomat.load_stomat(fn) for fn in fns_in]
    elif filetype == 'gprMax':
        if load_gprMax.H5:
            dat = [load_gprMax.load_gprMax(fn) for fn in fns_in]
        else:
            raise ImportError('You need h5py for gprmax')
    elif filetype == 'bsi':
        # BSI data are slightly different since we may have multiple profiles per file
        if load_bsi.H5:
            data_nestedlist = [load_bsi.load_bsi(fn, nans=nans) for fn in fns_in]
            dat = []
            for data in data_nestedlist:
                dat.extend(data)
        else:
            raise ImportError('You need h5py for bsi')
    elif filetype == 'gecko':
        # Slightly different because we assume that we want to concat
        dat = [load_olaf.load_olaf(fns_in, channel=channel)]
    elif filetype == 'segy':
        if load_segy.SEGY:
            dat = [load_segy.load_segy(fn) for fn in fns_in]
        else:
            raise ImportError('Failed to import segyio, cannot read segy')
    elif filetype == 'gprMax':
        dat = [load_gprMax.load_gprMax(fn) for fn in fns_in]
    elif filetype == 'mcords_nc':
        if load_mcords.NC:
            dat = [load_mcords.load_mcords_nc(fn) for fn in fns_in]
        else:
            raise ImportError('You need netCDF4 in order to read the MCoRDS files')
    elif filetype == 'mcords_mat':
        dat = [load_mcords.load_mcords_mat(fn) for fn in fns_in]
    elif filetype == 'UoA_mat':
        if load_UoA_mat.H5:
            if 'gps_offset' in kwargs:
                gps_offset = kwargs['gps_offset']
            else:
                gps_offset = 0.0
            dat = [load_UoA_mat.load_UoA_mat(fn, gps_offset=gps_offset) for fn in fns_in]
        else:
            raise ImportError('You need h5py for UoA_mat')
    elif filetype == 'delores':
        dat = [load_delores.load_delores(fn, channel=channel) for fn in fns_in]
    elif filetype == 'osu':
        dat = [load_osu.load_osu(fns_in)]
    elif filetype == 'ramac':
        dat = [load_ramac.load_ramac(fn) for fn in fns_in]
    else:
        raise ValueError('Unrecognized filetype')

    if t_srs is not None:
        try:
            for d in dat:
                d.get_projected_coords(t_srs=t_srs)
        except ImportError:
            pass

    return dat


<<<<<<< HEAD
def load_and_exit(filetype, fns_in, channel=1, t_srs=None, o=None, *args, **kwargs):
=======
def load_and_exit(filetype, fns_in, channel=1, t_srs=None, nans=None, *args, **kwargs):
>>>>>>> 1cf90ac0
    """Load a list of files of a certain type, save them as StODeep mat files, exit

    Parameters
    ----------
    filetype: str
        The type of file to load. Options are:
                        'pe' (pulse ekko)
                        'gssi' (from sir controller)
                        'gprMax' (synthetics)
                        'gecko' (St Olaf Radar)
                        'segy' (SEG Y)
                        'mcords_nc' (MCoRDS netcdf)
                        'mcords_mat' (MCoRDS matlab format)
                        'mat' (StODeep matlab format)
    fn: list or str
        List of files to load (or a single file)
    channel: int, optional
        Receiver channel that the data were recorded on
        This is primarily for the St. Olaf HF data
    t_srs: str, optional
        Convert to this coordinate system. Requires GDAL.
    """
    if not isinstance(fns_in, (list, tuple)):
        fns_in = [fns_in]

    if filetype in ['osu', 'gecko']:
        # In this case, we do all at once since these radars split across files that should be merged
        rd_list = load(filetype, fns_in, channel=channel, t_srs=t_srs, *args, **kwargs)
        _save(rd_list, outpath=o)
    else:
<<<<<<< HEAD
        # Other filetypes can be safely done sequentially
        # If multiple ins, and output is not a dir, we have a problem
        if (len(fns_in) > 1) and (o is not None) and (not os.path.isdir(o)):
            raise FileNotFoundError('The output directory does not exist')

        for fn_i in fns_in:
            rd_list = load(filetype, fn_i, channel=channel, t_srs=t_srs, *args, **kwargs)
            _save(rd_list, outpath=o)


def _save(rd_list, outpath=None):
    """Save a list of RadarData objects with optional output directory."""
    if outpath is not None:
        if len(rd_list) > 1:
            for rd in rd_list:
                fn_out = os.path.join(outpath, os.path.split(os.path.splitext(rd.fn)[0] + '_raw.mat')[-1])
                rd.save(fn_out)
        elif os.path.isdir(outpath):
            fn_out = outpath + os.path.splitext(rd_list[0].fn)[0] + '_raw.mat'
            rd_list[0].save(fn_out)
=======
        dat = load(filetype, fns_in, channel=channel, nans=nans, *args, **kwargs)

    if t_srs is not None:
        try:
            for d in dat:
                d.get_projected_coords(t_srs=t_srs)
        except ImportError:
            pass


    if (filetype == 'gecko' or filetype == 'osu') and len(fns_in) > 1:
        f_common = fns_in[0]
        for i in range(1, len(fns_in)):
            f_common = _common_start(f_common, fns_in[i]).rstrip('[')
        fn_out = os.path.splitext(f_common)[0] + '_raw.mat'
        if 'o' in kwargs and kwargs['o'] is not None:
            fn_out = os.path.join(kwargs['o'], os.path.split(fn_out)[-1])
        dat[0].save(fn_out)
    elif 'o' in kwargs and kwargs['o'] is not None:
        if len(fns_in) > 1:
            for d_i in dat:
                fn_out = os.path.join(kwargs['o'], os.path.split(os.path.splitext(d_i.fn)[0] + '_raw.mat')[-1])
                d_i.save(fn_out)
        elif os.path.isdir(kwargs['o']):
            fn_out = kwargs['o'] + os.path.splitext(fns_in[0])[0] + '_raw.mat'
            dat[0].save(fn_out)
>>>>>>> 1cf90ac0
        else:
            fn_out = outpath
            rd_list[0].save(fn_out)
    else:
        for rd in rd_list:
            fn_out = os.path.splitext(rd.fn)[0] + '_raw.mat'
            rd.save(fn_out)<|MERGE_RESOLUTION|>--- conflicted
+++ resolved
@@ -24,11 +24,7 @@
                     'mcords_mat', 'mcords_nc', 'UoA_mat', 'ramac', 'bsi', 'delores', 'osu', 'ramac']
 
 
-<<<<<<< HEAD
 def load(filetype, fns_in, channel=1, t_srs=None, *args, **kwargs):
-=======
-def load(filetype, fns_in, channel=1, nans=None, *args, **kwargs):
->>>>>>> 1cf90ac0
     """Load a list of files of a certain type
 
     Parameters
@@ -67,9 +63,9 @@
                 os.rename(fn, os.path.join('..', fn))
                 os.chdir('..')
                 # load each file from within the project
-                fns_part = glob.glob(bn_pe+'/*.DT1')
-                for fn in fns_part:
-                    dat.append(load_pulse_ekko.load_pe(fn))
+                fns_partition = glob.glob(bn_pe+'/*.DT1')
+                for fn_i in fns_partition:
+                    dat.append(load_pulse_ekko.load_pe(fn_i))
             # If a standard pulse ekko file is input, try to load it
             else:
                 try:
@@ -138,12 +134,7 @@
 
     return dat
 
-
-<<<<<<< HEAD
 def load_and_exit(filetype, fns_in, channel=1, t_srs=None, o=None, *args, **kwargs):
-=======
-def load_and_exit(filetype, fns_in, channel=1, t_srs=None, nans=None, *args, **kwargs):
->>>>>>> 1cf90ac0
     """Load a list of files of a certain type, save them as StODeep mat files, exit
 
     Parameters
@@ -174,7 +165,6 @@
         rd_list = load(filetype, fns_in, channel=channel, t_srs=t_srs, *args, **kwargs)
         _save(rd_list, outpath=o)
     else:
-<<<<<<< HEAD
         # Other filetypes can be safely done sequentially
         # If multiple ins, and output is not a dir, we have a problem
         if (len(fns_in) > 1) and (o is not None) and (not os.path.isdir(o)):
@@ -184,7 +174,7 @@
             rd_list = load(filetype, fn_i, channel=channel, t_srs=t_srs, *args, **kwargs)
             _save(rd_list, outpath=o)
 
-
+            
 def _save(rd_list, outpath=None):
     """Save a list of RadarData objects with optional output directory."""
     if outpath is not None:
@@ -195,34 +185,6 @@
         elif os.path.isdir(outpath):
             fn_out = outpath + os.path.splitext(rd_list[0].fn)[0] + '_raw.mat'
             rd_list[0].save(fn_out)
-=======
-        dat = load(filetype, fns_in, channel=channel, nans=nans, *args, **kwargs)
-
-    if t_srs is not None:
-        try:
-            for d in dat:
-                d.get_projected_coords(t_srs=t_srs)
-        except ImportError:
-            pass
-
-
-    if (filetype == 'gecko' or filetype == 'osu') and len(fns_in) > 1:
-        f_common = fns_in[0]
-        for i in range(1, len(fns_in)):
-            f_common = _common_start(f_common, fns_in[i]).rstrip('[')
-        fn_out = os.path.splitext(f_common)[0] + '_raw.mat'
-        if 'o' in kwargs and kwargs['o'] is not None:
-            fn_out = os.path.join(kwargs['o'], os.path.split(fn_out)[-1])
-        dat[0].save(fn_out)
-    elif 'o' in kwargs and kwargs['o'] is not None:
-        if len(fns_in) > 1:
-            for d_i in dat:
-                fn_out = os.path.join(kwargs['o'], os.path.split(os.path.splitext(d_i.fn)[0] + '_raw.mat')[-1])
-                d_i.save(fn_out)
-        elif os.path.isdir(kwargs['o']):
-            fn_out = kwargs['o'] + os.path.splitext(fns_in[0])[0] + '_raw.mat'
-            dat[0].save(fn_out)
->>>>>>> 1cf90ac0
         else:
             fn_out = outpath
             rd_list[0].save(fn_out)
