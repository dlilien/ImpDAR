--- conflicted
+++ resolved
@@ -12,21 +12,13 @@
 
 import os.path
 import numpy as np
-<<<<<<< HEAD
-from . import load_gssi, load_pulse_ekko, load_gprMax, load_olaf, load_mcords, load_segy, load_UoA_mat, load_ramac
-=======
-from . import load_gssi, load_pulse_ekko, load_gprMax, load_olaf, load_mcords, load_segy, load_bsi
->>>>>>> e49c7006
+from . import load_gssi, load_pulse_ekko, load_gprMax, load_olaf, load_mcords, load_segy, load_UoA_mat, load_ramac, load_bsi
 from ..RadarData import RadarData
 
 # This should be updated as new functionality arrives
 # executables that accept multiple ftypes should use this
 # to figure out what the available options are
-<<<<<<< HEAD
-FILETYPE_OPTIONS = ['mat', 'pe', 'gssi', 'gprMax', 'gecko', 'segy', 'mcords_mat', 'mcords_nc', 'UoA_mat', 'ramac']
-=======
-FILETYPE_OPTIONS = ['mat', 'pe', 'gssi', 'gprMax', 'gecko', 'segy', 'mcords_mat', 'mcords_nc', 'bsi']
->>>>>>> e49c7006
+FILETYPE_OPTIONS = ['mat', 'pe', 'gssi', 'gprMax', 'gecko', 'segy', 'mcords_mat', 'mcords_nc', 'UoA_mat', 'ramac', 'bsi']
 
 
 def load(filetype, fns_in, channel=1):
@@ -35,21 +27,7 @@
     Parameters
     ----------
     filetype: str
-<<<<<<< HEAD
-        The type of file to load. Options are:
-                        'mat' (StODeep matlab format)
-                        'pe' (pulse ekko)
-                        'gssi' (from sir controller)
-                        'gprMax' (synthetics)
-                        'gecko' (St Olaf Radar)
-                        'segy' (SEG Y)
-                        'mcords_nc' (MCoRDS netcdf)
-                        'mcords_mat' (MCoRDS matlab format)
-                        'UoA_mat' (Alabama matlab (>=7.3)
-                        'mat' (StODeep matlab format)
-=======
         The type of file to load.
->>>>>>> e49c7006
     fns: list
         List of files to load
     channel: Receiver channel that the data were recorded on
