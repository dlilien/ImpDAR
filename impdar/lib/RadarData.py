#! /usr/bin/env python
# -*- coding: utf-8 -*-
# vim:fenc=utf-8
#
# Copyright © 2018 dlilien <dlilien90@gmail.com>
#
# Distributed under terms of the GNU GPL-3.0 license.

"""
Define a class that just has the necessary attributes for a StODeep file--this should be subclassed per filetype
"""

import numpy as np
from scipy.io import loadmat
from scipy.interpolate import interp1d
from ._RadarDataSaving import RadarDataSaving
from ._RadarDataFiltering import RadarDataFiltering
from .RadarFlags import RadarFlags
from .Picks import Picks

<<<<<<< HEAD
from .horizontal_filters import hfilt, adaptivehfilt
from .migration_routines import *
try:
    from osgeo import osr, ogr
    conversions_enabled = True
except ImportError:
    conversions_enabled = False


=======
>>>>>>> ccc8f754
class RadarData(RadarDataSaving, RadarDataFiltering):
    """A class that holds the relevant information for a radar profile.

    We keep track of processing steps with the flags attribute. This thing gets subclassed per input filetype to override the init method, do any necessary initial processing, etc. This version's __init__ takes a filename of a .mat file in the old StODeep format to load.

    Attributes
    ----------
    data: :class:`numpy.ndarray`
        The data matrix.
    """
    chan = None
    data = None
    decday = None
    dist = None
    dt = None
    elev = None
    flags = None
    lat = None
    long = None
    pressure = None
    snum = None
    tnum = None
    trace_int = None
    trace_num = None
    travel_time = None
    trig = None
    trig_level = None
    x_coord = None
    y_coord = None
    nmo_depth = None
    picks = None
    fn = None
    attrs_guaranteed = ['chan', 'data', 'decday', 'dist', 'dt', 'elev', 'lat', 'long', 'pressure', 'snum', 'tnum', 'trace_int', 'trace_num', 'travel_time', 'trig', 'trig_level', 'x_coord', 'y_coord']
    attrs_optional = ['nmo_depth', 'elevation']

    # Now make some load/save methods that will work with the matlab format
    def __init__(self, fn):
        mat = loadmat(fn)
        for attr in self.attrs_guaranteed:
            if mat[attr].shape == (1, 1):
                setattr(self, attr, mat[attr][0][0])
            elif mat[attr].shape[0] == 1 or mat[attr].shape[1] == 1:
                setattr(self, attr, mat[attr].flatten())
            else:
                setattr(self, attr, mat[attr])
        # We may have some additional variables
        for attr in self.attrs_optional:
            if attr in mat:
                if mat[attr].shape == (1, 1):
                    setattr(self, attr, mat[attr][0][0])
                elif mat[attr].shape[0] == 1 or mat[attr].shape[1] == 1:
                    setattr(self, attr, mat[attr].flatten())
                else:
                    setattr(self, attr, mat[attr])
            else:
                self.attr = None
        self.fn = fn
        self.flags = RadarFlags()
        self.flags.from_matlab(mat['flags'])
        if ('picks' not in mat):
            self.picks = Picks(self)
        else:
            self.picks = Picks(self, mat['picks'])

    def save(self, fn):
        """Save the radar data

        Parameters
        ----------
        fn: str
            Filename. Should have a .mat extension
        """
        mat = {}
        for attr in self.attrs_guaranteed:
            if getattr(self, attr) is not None:
                mat[attr] = getattr(self, attr)
            else:
                # this guards against error in matlab format
                mat[attr] = 0
        for attr in self.attrs_optional:
            if hasattr(self, attr) and getattr(self, attr) is not None:
                mat[attr] = getattr(self, attr)
        if hasattr(self, 'picks') and self.picks is not None:
            mat['picks'] = self.picks.to_struct()
        if self.flags is not None:
            mat['flags'] = self.flags.to_matlab()
        else:
            # We want the structure available to prevent read errors from corrupt files
            mat['flags'] = RadarFlags().to_matlab()
        savemat(fn, mat)

    def vertical_band_pass(self, low, high, order=5, *args, **kwargs):
        """Vertically bandpass the data

        This function uses a forward-backward Butterworth filter to filter the data. Returns power that is not near the wavelength of the transmitter is assumed to be noise, so the limits for the filtering should generally surround the radar frequency. Some experimentation to see what provides the clearest results is probably needed for any given dataset.

        Parameters
        ----------
        low: float
            Lowest frequency passed, in MHz
        high: float
            Highest frequency passed, in MHz
        order: int
            Filter order (default 5)
        """
        # adapted from bandpass.m  v3.1 - this function performs a banspass filter in the
        # time-domain of the radar data to remove environmental noise.  The routine
        # currently uses a 5th order Butterworth filter.
        # We have a lot of power to mess with this because scipy. Keeping the butter for now.
        #
        #Created as stand alone script bandpass.m prior to 1997
        #  Modification history:
        #   1) Input changes made by A. Weitzel 7/10/97
        #   2) Switched to 5th-order Butterworth filter - P. Pearson, 7/2001
        #   3) Coverted for use in StoDeep and added pre-allocation of filtdata
        #       variable - B. Welch 10/2001
        #   4) Filters "stackdata" by default (if it exists),
        #		otherwise filters "data" - Peter Pearson, 2/13/02
        #   5) Now user can filter any standard StoDeep data variable that exists in
        #       memory using a menu displayed for the user - L. Smith, 5/27/03
        #   6) Converted to function and data variable is now passed to the function
        #       rather than selected within the script. - B. Welch, 5/1/06
        #	7) Updated input and outputs to include flags structure. Also added
        #		code to update flags structure - J. Olson 7/10/08
        #
        # first determine the cut-off corner frequencies - expressed as a
        #	fraction of the Nyquist frequency (half the sample freq).
        # 	Note: all of this is in Hz
        Sample_Freq = 1.0 / self.dt  	# dt=time/sample (seconds)

        #calculate the Nyquist frequency
        Nyquist_Freq = 0.5 * Sample_Freq

        Low_Corner_Freq = low * 1.0e6
        High_Corner_Freq = high * 1.0e6

        corner_freq = np.zeros((2,))
        corner_freq[0] = Low_Corner_Freq / Nyquist_Freq
        corner_freq[1] = High_Corner_Freq / Nyquist_Freq

        b, a = butter(order, corner_freq, 'bandpass')

        # provide feedback to the user
        print('Bandpassing from {:4.1f} to {:4.1f} MHz...'.format(low, high))
        self.data = filtfilt(b, a, self.data, axis=0).astype(self.data.dtype)
        print('Bandpass filter complete.')

        # set flags structure components
        self.flags.bpass[0] = 1
        self.flags.bpass[1] = low
        self.flags.bpass[2] = high

    def hfilt(self, ftype='hfilt', bounds=None):
        """Horizontally filter the data.

        This is a wrapper around other filter types. Horizontal filters are implemented (and documented) in the :mod:`impdar.lib.horizontal_filters` module.

        Parameters
        ----------
        ftype: str, optional
            The filter type. Options are :func:`hfilt <impdar.lib.horizontal_filters.hfilt>` and :func:`adaptive <impdar.lib.horizontal_filters.adaptivehfilt>`. Default hfilt
        bounds: tuple, optional
            Bounds for the hfilt. Default is None, but required if ftype is hfilt.
        """
        if ftype == 'hfilt':
            hfilt(self, bounds[0], bounds[1])
        elif ftype == 'adaptive':
            adaptivehfilt(self)
        else:
            raise ValueError('Unrecognized filter type')

    def migrate(self, mtype='stolt', **kwargs):
        """Migrate the data.

        This is a wrapper around all the migration routines in migration_routines.py.

        Parameters
        ----------
        mtype: str, optional
            The chosen migration routine. Options are: kirch, stolt, phsh.
            Default: stolt
        """
        if mtype == 'kirch':
            migrationKirchhoff(self,**kwargs)
        elif mtype == 'stolt':
            migrationStolt(self,**kwargs)
        elif mtype == 'phsh':
            migrationPhaseShift(self,**kwargs)
        else:
            raise ValueError('Unrecognized migration routine')

        # change migration flag
        self.flags.mig = mtype


    def reverse(self):
        """Reverse radar data

        Essentially flip the profile left-right. This is desirable in a number of instances, but is particularly useful for concatenating profiles that were acquired in different directions. The St Olaf version of this function had a bunch of options. They seemed irrelevant to me. We just try to flip everything that might need flipping.
        """
        self.data = np.fliplr(self.data)

        self.x_coord = np.flip(self.x_coord, 0)
        self.y_coord = np.flip(self.y_coord, 0)
        self.decday = np.flip(self.decday, 0)
        self.lat = np.flip(self.lat, 0)
        self.long = np.flip(self.long, 0)
        self.elev = np.flip(self.elev, 0)

        # allow for re-reverasl
        if self.flags.reverse:
            print('Back to original direction')
            self.flags.reverse = False
        else:
            print('Profile direction reversed')
            self.flags.reverse = True

    def nmo(self, ant_sep, uice=1.69e8, uair=3.0e8):
        """Normal move-out correction.

        Converts travel time to distance accounting for antenna separation. This potentially affects data and snum. It also defines nmo_depth, the moveout-corrected depth

        Parameters
        ----------
        ant_sep: float
            Antenna separation in meters.
        uice: float, optional
            Speed of light in ice, in m/s. (different from StoDeep!!). Default 1.69e8
        uar: float, optional
            Speed of light in air. Default 3.0e8
        """
        # Conversion of StO nmodeep v2.4
        #   Modifications:
        #       1) Adapted for Stodeep - L. Smith, 6/15/03
        #       2) Fixed rounding bug - L. Smith, 6/16/03
        #       3) Converted to function and added documentation - B. Welch, 5/8/06
        #		4) Rescaled uice at end of script to original input value for use
        #		in other programs.  - J. Olson, 7/3/08
        #       5) Increased function outputs - J. Werner, 7/7/08.
        #       6) Converted flag variables to structure, and updated function I/O
        #       - J. Werner, 7/10/08
        #

        #calculate travel time of air wave
        tair = ant_sep / uair

        if np.round(tair / self.dt) > self.trig:
            self.trig = int(np.round(1.1 * np.round(tair / self.dt)))
            nmodata = np.vstack((np.zeros((self.trig, self.data.shape[1])), self.data))
            self.snum = nmodata.shape[0]
        else:
            nmodata = self.data.copy()

        #calculate direct ice wave time
        tice = ant_sep / uice

        #calculate sample location for time=0 when radar pulse is transmitted
        #	(Note: trig is the air wave arrival)
        # switched from rounding whole right side to just rounding (tair/dt)
        #    -L. Smith, 6/16/03
        nair = int((self.trig) - np.round(tair / self.dt))

        #calculate sample location for direct ice wave arrival
        # switched from rounding whole right side to just rounding (tice/dt)
        #    -L. Smith, 6/16/03
        nice = int(nair + np.round(tice / self.dt))

        #calculate vector of recorded travel times starting at time=0
        #calculate new time vector where t=0 is the emitted pulse
        pulse_time = np.arange(-self.dt * (nair), (self.snum - nair) * self.dt, self.dt)
        pulse_time[nice] = tice

        #create an empty vector
        tadj = np.zeros((self.snum, ))

        #calculate legs of travel path triangle (in one-way travel time)
        hyp = pulse_time[nice:self.snum] / 2.

        #calculate the vertical one-way travel time
        tadj[nice:self.snum] = (np.sqrt((hyp**2.) - ((tice / 2.)**2.)))
        tadj[np.imag(tadj) != 0] = 0

        #convert the vertical one-way travel time to vector indices
        nadj = np.zeros((self.snum, ))
        nadj[nice:self.snum] = pulse_time[nice: self.snum] / self.dt - tadj[nice: self.snum] * 2. / self.dt

        #loop through samples for all traces in profile
        for n in range(nice, self.snum):
            #correct the data by shifting the samples earlier in time by "nadj"
            nmodata[n - np.round(nadj[n]).astype(int), :] = nmodata[np.round(n).astype(int), :]
            #Since we are stretching the data near the ice surface we need to interpolate samples in the gaps. B. Welch June 2003
            if (n - np.round(nadj[n])) - ((n - 1) - np.round(nadj[n - 1])) > 1 and n != nice:
                interper = interp1d(np.array([((n - 1) - int(round(nadj[n - 1]))), (n - int(round(nadj[n])))]), nmodata[[((n - 1) - int(round(nadj[n - 1]))), (n - int(round(nadj[n])))], :].transpose())
                nmodata[((n - 1) - int(round(nadj[n - 1]))): (n - int(round(nadj[n]))), :] = interper(np.arange(((n - 1) - int(round(nadj[n - 1]))), (n - int(round(nadj[n]))))).transpose()

        #define the new pre-trigger value based on the nmo-adjustment calculations above:
        self.trig = nice - np.round(nadj[nice])

        #calculate the new variables for the y-axis after NMO is complete
        self.travel_time = np.arange((-self.trig) * self.dt, (nmodata.shape[0] - nair) * self.dt, self.dt) * 1.0e6
        self.nmo_depth = self.travel_time / 2. * uice * 1.0e-6

        self.data = nmodata

        self.flags.nmo[0] = 1
        try:
            self.flags.nmo[1] = ant_sep
        except IndexError:
            self.flags.nmo = np.ones((2, ))
            self.flags.nmo[1] = ant_sep

    def crop(self, lim, top_or_bottom='top', dimension='snum', uice=1.69e8):
        """Crop the radar data in the vertical. We can take off the top or bottom.

        This will affect data, travel_time, and snum.

        Parameters
        ----------
        lim: float (int if dimension=='snum')
            The value at which to crop.
        top_or_bottom: str, optional
            Crop off the top (lim is the first remaining return) or the bottom (lim is the last remaining return).
        dimension: str, optional
            Evaluate in terms of sample (snum), travel time (twtt), or depth (depth). If depth, uses nmo_depth if present and use uice with no transmit/receive separation.
        uice: float, optional
            Speed of light in ice. Used if nmo_depth is None and dimension=='depth'
        """
        if top_or_bottom not in ['top', 'bottom']:
            raise ValueError('top_or_bottom must be "top" or "bottom" not {:s}'.format(top_or_bottom))
        if dimension not in ['snum', 'twtt', 'depth']:
            raise ValueError('Dimension must be in [\'snum\', \'twtt\', \'depth\']')

        if dimension == 'twtt':
            ind = np.min(np.argwhere(self.travel_time >= lim))
        elif dimension == 'depth':
            if self.nmo_depth is not None:
                depth = self.nmo_depth
            else:
                depth = self.travel_time / 2. * uice * 1.0e-6
            ind = np.min(np.argwhere(depth >= lim))
        else:
            ind = int(lim)

        if top_or_bottom == 'top':
            lims = [ind, self.data.shape[0]]
        else:
            lims = [0, ind]

        self.data = self.data[lims[0]:lims[1], :]
        self.travel_time = self.travel_time[lims[0]:lims[1]] - self.travel_time[lims[0]]
        self.snum = self.data.shape[0]
        self.flags.crop[0] = 1
        try:
            self.flags.crop[2] = self.flags.crop[1] + lims[1]
        except IndexError:
            self.flags.crop = np.zeros((3,))
            self.flags.crop[0] = 1
            self.flags.crop[2] = self.flags.crop[1] + lims[1]
        self.flags.crop[1] = self.flags.crop[1] + lims[0]
        print('Vertical samples reduced to subset [{:d}:{:d}] of original'.format(int(self.flags.crop[1]), int(self.flags.crop[2])))

    def restack(self, traces):
        """Restack all relevant data to the given number of traces.

        This function just takes the average of the given number of traces. This reduces file size and can get rid of noise. There are fancier ways to do this--if you can, you probably want to restack to constant trace spacing instead.

        Parameters
        ----------
        traces: int
            The (odd) number of traces to stack
        """
        traces = int(traces)
        if traces % 2 == 0:
            print('Only will stack odd numbers of traces. Using {:d}'.format(int(traces + 1)))
            traces = traces + 1
        tnum = int(np.floor(self.tnum / traces))
        stack = np.zeros((self.snum, tnum))
        trace_int = np.zeros((tnum, ))
        oned_restack_vars = ['dist', 'pressure', 'trig_level', 'lat', 'long', 'x_coord', 'y_coord', 'elev', 'decday']
        oned_newdata = {key: np.zeros((tnum, )) for key in oned_restack_vars}
        for j in range(tnum):
            stack[:, j] = np.mean(self.data[:, j * traces:min((j + 1) * traces, self.data.shape[1])], axis=1)
            trace_int[j] = np.sum(self.trace_int[j * traces:min((j + 1) * traces, self.data.shape[1])])
            for var, val in oned_newdata.items():
                val[j] = np.mean(getattr(self, var)[j * traces:min((j + 1) * traces, self.data.shape[1])])
        self.tnum = tnum
        self.data = stack
        self.trace_num = np.arange(self.tnum).astype(int) + 1
        self.trace_int = trace_int
        for var, val in oned_newdata.items():
            setattr(self, var, val)
        self.flags.restack = True

    def rangegain(self, slope):
        """Apply a range gain.

        Parameters
        ----------
        slope: float
            The slope of the linear range gain to be applied. Maybe try 1.0e-2?
        """
        gain = self.travel_time[self.trig + 1:] * slope
        self.data[self.trig + 1:, :] *= np.atleast_2d(gain).transpose()
        self.flags.rgain = True

    def agc(self, window=50, scaling_factor=50):
        """Try to do some automatic gain control

        This is from StoDeep--I'm not sure it is useful but it was easy to roll over so I'm going to keep it. I think you should have most of this gone with a bandpass, but whatever.

        Parameters
        ----------
        window: int, optional
            The size of window we use in number of samples (default 50)
        scaling_factor: int, optional
            The scaling factor. This gets divided by the max amplitude when we rescale the input. Default 50.
        """
        maxamp = np.zeros((self.snum,))
        for i in range(window // 2):
            maxamp[i] = np.max(np.abs(self.data[max(0, i - window // 2):min(i + window // 2, self.snum)]))
        maxamp[maxamp == 0] = 1.0e-6
        self.data *= (scaling_factor / np.atleast_2d(maxamp).transpose()).astype(self.data.dtype)
        self.flags.agc = True

    def constant_space(self, spacing, min_movement=1.0e-2):
        """Restack the radar data to a constant spacing.

        This method uses the GPS information (i.e. the distance, x, y, lat, and lon), to do a 1-d interpolation to get new values in the radargram. It also updates related variables like lat, long, elevation, and coordinates. To avoid retaining sections of the radargram when the antenna was in fact stationary, some minimum movement between traces is enforced. This value is in meters, and should change to be commensurate with the collection strategy (e.g. skiing a radar is slower than towing it with a snowmobile).

        This function comprises the second half of what was done by StoDeep's interpdeep. If you have GPS data from an external, high-precision GPS, you would first want to call `impdar.lib.gpslib.kinematic_gps_control` so that the GPS-related variables are all improved, then you would want to call this method. `impdar.lib.gpslib` provides some wrappings for doing both steps and for loading in the external GPS data.

        Parameters
        ----------
        spacing: float
            Target trace spacing, in meters
        min_movement: float, optional
            Minimum trace spacing. If there is not this much separation, toss the next shot. Set high to keep everything. Default 1.0e-2.
        """
        # eliminate an interpolation error by masking out little movement
        good_vals = np.hstack((np.array([True]), np.diff(self.dist * 1000.) >= min_movement))
        new_dists = np.arange(np.min(self.dist[good_vals]), np.max(self.dist[good_vals]), step=spacing / 1000.0)
        self.data = interp1d(self.dist[good_vals], self.data[:, good_vals])(new_dists)

        for attr in ['lat', 'long', 'elev', 'x_coord', 'y_coord', 'decday']:
            setattr(self, attr, interp1d(self.dist[good_vals], getattr(self, attr)[good_vals])(new_dists))

        self.tnum = self.data.shape[1]
        self.trace_num = np.arange(self.tnum).astype(int) + 1
        self.dist = new_dists
        try:
            self.flags.interp[0] = 1
            self.flags.interp[1] = spacing
        except IndexError:
            self.flags.interp = np.ones((2,))
            self.flags.interp[1] = spacing

    def elev_correct(self, v=1.69e8):
        if self.nmo_depth is None:
            raise ValueError('nmo must have been run before elev_correct so that we have depth scale')
        # calculate number of rows that must be added
        elev_diffs = np.max(self.elev) - self.elev
        max_diff = np.max(elev_diffs)

        dz = self.dt * (v / 2.)
        max_samp = int(np.floor(max_diff / dz))

        data_old = self.data.copy()
        self.data = np.zeros((data_old.shape[0] + max_samp, data_old.shape[1]))
        self.data[:, :] = np.nan

        for i in range(self.data.shape[1]):
            self.data[int(elev_diffs[i] // dz): int(elev_diffs[i] // dz) + data_old.shape[0], i] = data_old[:, i]

        self.elevation = np.hstack((np.arange(np.max(self.elev), np.min(self.elev), -dz), np.min(self.elev) - self.nmo_depth))
        self.flags.elev = 1
<<<<<<< HEAD

    def output_shp(self, fn, t_srs=4326):
        if not conversions_enabled:
            raise ImportError('osgeo was not imported')
        out_srs = osr.SpatialReference()
        out_srs.ImportFromEPSG(t_srs)
        in_srs = osr.SpatialReference()
        in_srs.ImportFromEPSG(4326)
        cT = osr.CoordinateTransformation(in_srs, out_srs)

        driver = ogr.GetDriverByName('ESRI Shapefile')
        data_source = driver.CreateDataSource(fn)
        layer = data_source.CreateLayer('traces', out_srs, ogr.wkbPoint)
        layer.CreateField(ogr.FieldDefn('TraceNum', ogr.OFTInteger))
        if hasattr(self, 'layers') and self.layers is not None:
            for i in range(len(self.layers)):
                layer.CreateField(ogr.FieldDefn('Layer {:d}'.format(i), ogr.OFTReal))

        # Process the text file and add the attributes and features to the shapefile
        for trace in range(self.tnum):
            feature = ogr.Feature(layer.GetLayerDefn())
            feature.SetField('TraceNum', trace)
            if hasattr(self, 'layers') and self.layers is not None:
                for i in range(len(self.layers)):
                    feature.SetField('Layer {:d}'.format(i), self.layers[i][trace])
            x, y, _ = cT.TransformPoint(self.long[trace], self.lat[trace])
            wkt = 'POINT({:f} {:f})'.format(x, y)
            point = ogr.CreateGeometryFromWkt(wkt)
            feature.SetGeometry(point)
            layer.CreateFeature(feature)
            feature = None
        data_source = None


class RadarFlags():
    """Flags that indicate the processing that has been used on the data.

    These are used for figuring out whether different processing steps have been performed. They also contain some information about the input arguments for some (but not all) of the processing steps.

    Attributes
    ----------
    batch: bool
        Legacy indication of whether we are batch processing. Always False.
    agc: bool
        Automatic gain control has been applied.
    reverse: bool
        Data have been reversed.
    restack: bool
        Data have been restacked.
    rgain: bool
        Data have a linear range gain applied.
    bpass: 3x1 :class:`numpy.ndarray`
        Elements: (1) 1 if bandpassed; (2) Low; and (3) High (MHz) bounds
    hfilt: 2x1 :class:`numpy.ndarray`
        Elements: (1) 1 if horizontally filtered; (2) Filter type
    interp: 2x1 :class:`numpy.ndarray`
        Elements: (1) 1 if constant distance spacing applied (2) The constant spacing (m)
    mig: 2x1 :class: String
        None if no migration done, mtype if migration done.
     """

    def __init__(self):
        self.batch = False
        self.bpass = np.zeros((3,))
        self.hfilt = np.zeros((2,))
        self.rgain = False
        self.agc = False
        self.restack = False
        self.reverse = False
        self.crop = np.zeros((3,))
        self.nmo = np.zeros((2,))
        self.interp = np.zeros((2,))
        self.mig = 'none'
        self.elev = 0
        self.elevation = 0
        self.attrs = ['batch', 'bpass', 'hfilt', 'rgain', 'agc', 'restack', 'reverse', 'crop', 'nmo', 'interp', 'mig', 'elev']
        self.attr_dims = [None, 3, 2, None, None, None, None, 3, 2, 2, None, None, None, None]
        self.bool_attrs = ['agc', 'batch', 'restack', 'reverse', 'rgain']

    def to_matlab(self):
        """Convert all associated attributes into a dictionary formatted for use with :func:`scipy.io.savemat`
        """
        outmat = {att: getattr(self, att) for att in self.attrs}
        for attr in self.bool_attrs:
            outmat[attr] = 1 if outmat[attr] else 0
        return outmat

    def from_matlab(self, matlab_struct):
        """Associate all values from an incoming .mat file (i.e. a dictionary from :func:`scipy.io.loadmat`) with appropriate attributes
        """
        for attr, attr_dim in zip(self.attrs, self.attr_dims):
            setattr(self, attr, matlab_struct[attr][0][0][0])
            # Use this because matlab inputs may have zeros for flags that
            # were lazily appended to be arrays, but we preallocate
            if attr_dim is not None and getattr(self, attr).shape[0] == 1:
                setattr(self, attr, np.zeros((attr_dim, )))

        for attr in self.bool_attrs:
            setattr(self, attr, True if matlab_struct[attr][0][0][0] == 1 else 0)


class Picks():
    """Information about picks"""
    attrs = ['samp1', 'samp2', 'samp3', 'time', 'power', 'picknums']
    spec_attrs = ['lasttrace', 'lt', 'pickparams']

    def __init__(self, radardata, pick_struct=None):
        if pick_struct is not None:
            # Loading from a file
            for attr in self.attrs:
                setattr(self, attr, pick_struct[attr][0][0])
                # Convert matlab zeros to Nones
                if getattr(self, attr) == np.zeros((1, 1)):
                    setattr(self, attr, None)
            self.lasttrace = LastTrace(pick_struct['lasttrace'])
            self.lt = LeaderTrailer(radardata, pick_struct['lt'])
            self.pickparams = PickParameters(radardata, pick_struct['pickparams'])
        else:
            # Blank initialization
            self.samp1 = None
            self.samp2 = None
            self.samp3 = None
            self.time = None
            self.power = None
            self.picknums = None
            self.lasttrace = LastTrace()
            self.lt = LeaderTrailer(radardata)
            self.pickparams = PickParameters(radardata)

        # These are not in StoInterpret, but I'm using them to keep life more object oriented
        self.radardata = radardata
        # This will contain the handles for all the lines plotted so we can do some selection
        self.lines = []

    def add_pick(self, picknum=0):
        if self.samp1 is None:
            # We have no matrices yet
            self.samp1 = np.zeros((1, self.radardata.tnum))
            self.samp2 = np.zeros((1, self.radardata.tnum))
            self.samp3 = np.zeros((1, self.radardata.tnum))
            self.time = np.zeros((1, self.radardata.tnum))
            self.power = np.zeros((1, self.radardata.tnum))
            self.picknums = [picknum]
            self.lasttrace.add_pick(-9999, 0)
        elif np.all(np.isnan(self.samp1[-1, :])):
            # If the last pick is blank, we just overwrite it. Zero the pick.
            self.mod_line(self.samp1.shape[0], 0, 0)
        else:
            # We are just adding a row to the existing matrices of samples etc.
            self.samp1 = np.vstack((self.samp1, np.zeros((1, self.radardata.tnum))))
            self.samp2 = np.vstack((self.samp2, np.zeros((1, self.radardata.tnum))))
            self.samp3 = np.vstack((self.samp3, np.zeros((1, self.radardata.tnum))))
            self.time = np.vstack((self.time, np.zeros((1, self.radardata.tnum))))
            self.power = np.vstack((self.power, np.zeros((1, self.radardata.tnum))))
            self.lasttrace.add_pick(-9999, 0)
            self.picknums.append(picknum)
        # We return the row number of the sample, which gives access to all its info
        return self.samp1.shape[0]

    def update_pick(self, picknum, pick_info):
        self.samp1[picknum, :] = pick_info[0, :]
        self.samp2[picknum, :] = pick_info[1, :]
        self.samp3[picknum, :] = pick_info[2, :]
        self.time[picknum, :] = pick_info[3, :]
        self.power[picknum, :] = pick_info[4, :]

    def to_struct(self):
        mat = {}
        for attr in self.attrs:
            if getattr(self, attr) is not None:
                mat[attr] = getattr(self, attr)
            else:
                mat[attr] = 0
        for attr in self.spec_attrs:
            if getattr(self, attr) is not None:
                mat[attr] = getattr(self, attr).to_struct()
            else:
                mat[attr] = 0
        return mat


class LastTrace():
    """The sample and trace of the last trace for picking"""
    attrs = ['snum', 'tnum']

    def __init__(self, lasttrace_struct=None):
        if lasttrace_struct is not None:
            for attr in self.attrs:
                setattr(self, attr, lasttrace_struct[0][0][attr][0][0].flatten())
        else:
            self.snum = None
            self.tnum = None

    def add_pick(self, snum, tnum):
        if self.snum is None:
            self.snum = [snum]
            self.tnum = [tnum]
        else:
            self.snum.append(snum)
            self.tnum.append(tnum)

    def mod_line(self, ind, snum, tnum):
        self.snum[ind] = snum
        self.tnum[ind] = tnum

    def to_struct(self):
        mat = {}
        for attr in self.attrs:
            if getattr(self, attr) is not None:
                mat[attr] = getattr(self, attr)
            else:
                mat[attr] = 0
        return mat


class LeaderTrailer():
    """The lt structure from StoInterpret"""
    attrs = ['llength', 'tlength', 'ltmatrix']

    def __init__(self, radardata, lt_struct=None):
        if lt_struct is not None:
            for attr in self.attrs:
                setattr(self, attr, lt_struct[0][0][attr])
            self.crop = Crop(radardata)
        else:
            self.llength = 0
            self.tlength = 0
            self.ltmatrix = 0
            self.crop = Crop(radardata)

    def to_struct(self):
        mat = {}
        for attr in self.attrs:
            if getattr(self, attr) is not None:
                mat[attr] = getattr(self, attr)
            else:
                mat[attr] = 0
        mat['crop'] = self.crop.to_struct()
        return mat


class Crop():
    """Crop information. I have no idea what this is for but it is retained for backwards compatibility"""
    attrs = ['tnum', 'maxsnum', 'mintt', 'maxtt']

    def __init__(self, radardata):
        self.tnum = radardata.tnum
        self.maxsnum = radardata.snum
        self.mintt = np.min(radardata.travel_time)
        self.maxtt = np.max(radardata.travel_time)

    def to_struct(self):
        mat = {}
        for attr in self.attrs:
            if getattr(self, attr) is not None:
                mat[attr] = getattr(self, attr)
            else:
                mat[attr] = 0
        return mat


class PickParameters():
    """Some information for picking

    Attributes
    ----------
    apickthresh: float
        Some kind of auto picking threshold that I have not yet used (default 10)
    freq: float
        Frequency of the layer pick (default 4)
    dt: float
        Time between acquisitions
    plength: float
        Some function of dt and freq
    FWW: float
        Some function of dt and freq
    scst: float
        Some function of plength and FWW
    pol: int
        Polarity of the picks
    apickflag: int
        I think this just kept track of whether StoDeep was autopicking
    addpicktype: str
        Some flag
    radardata: `RadarData`
        A link back up to the RadarData object with which this is affiliated
    """
    attrs = ['apickthresh', 'freq', 'dt', 'plength', 'FWW', 'scst', 'pol', 'apickflag', 'addpicktype']

    def __init__(self, radardata, pickparams_struct=None):
        if pickparams_struct is not None:
            for attr in self.attrs:
                setattr(self, attr, pickparams_struct[0][0][attr][0][0][0][0])
        else:
            self.apickthresh = 10
            self.freq = 4
            self.dt = radardata.dt
            self.plength = 2 * int(round(1. / (self.freq * 1.0e6 * self.dt)))
            self.FWW = int(round(0.66 * (1. / (self.freq * 1.0e6 * self.dt))))
            self.scst = int(round((self.plength - self.FWW) / 2))
            self.pol = 1
            self.apickflag = 1
            self.addpicktype = 'zero'
        self.radardata = radardata

    def freq_update(self, val):
        self.freq = val
        self.plength = 2 * int(round(1. / (self.freq * 1.0e6 * self.radardata.dt)))
        self.FWW = int(round(0.66 * (1. / (self.freq * 1.0e6 * self.radardata.dt))))
        self.scst = int(round((self.plength - self.FWW) / 2))

    def to_struct(self):
        mat = {}
        for attr in self.attrs:
            if getattr(self, attr) is not None:
                mat[attr] = getattr(self, attr)
            else:
                mat[attr] = 0
        return mat
=======
>>>>>>> ccc8f754
<|MERGE_RESOLUTION|>--- conflicted
+++ resolved
@@ -18,7 +18,6 @@
 from .RadarFlags import RadarFlags
 from .Picks import Picks
 
-<<<<<<< HEAD
 from .horizontal_filters import hfilt, adaptivehfilt
 from .migration_routines import *
 try:
@@ -28,8 +27,6 @@
     conversions_enabled = False
 
 
-=======
->>>>>>> ccc8f754
 class RadarData(RadarDataSaving, RadarDataFiltering):
     """A class that holds the relevant information for a radar profile.
 
@@ -505,7 +502,6 @@
 
         self.elevation = np.hstack((np.arange(np.max(self.elev), np.min(self.elev), -dz), np.min(self.elev) - self.nmo_depth))
         self.flags.elev = 1
-<<<<<<< HEAD
 
     def output_shp(self, fn, t_srs=4326):
         if not conversions_enabled:
@@ -824,6 +820,4 @@
                 mat[attr] = getattr(self, attr)
             else:
                 mat[attr] = 0
-        return mat
-=======
->>>>>>> ccc8f754
+        return mat