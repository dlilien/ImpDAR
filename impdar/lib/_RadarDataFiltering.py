--- conflicted
+++ resolved
@@ -1,379 +1,375 @@
-import numpy as np
-from scipy.signal import filtfilt, butter, tukey, cheby1, bessel, firwin, lfilter
-from .migration_routines import *
-
-
-class RadarDataFiltering:
-
-    def adaptivehfilt(self, *args, **kwargs):
-        """Adaptively filter to reduce noise in upper layers
-
-        This subtracts the average of traces around an individual trace in order to filter it. You can call this method directly, or it can be called by sending the 'adaptive' option to :func:`RadarData.hfilt() <impdar.lib.RadarData.RadarData.hfilt>`"""
-        # v3.1
-        #	HFILTDEEP - This StoDeep subroutine processes bandpass filtered
-        #		or NMO data to reduce the horizontal noise in the upper layers.
-        #		The user need not specify any frequencies.  This program simply
-        #		takes the average of all of the traces and subtracts it from the
-        #		bandpassed data.  It will remove most horizontally-oriented
-        #		features in a radar profile: ringing, horizontal reflectors.  It
-        #		will also create artifacts at travel-times corresponding to any
-        #		bright horizontal reflectors included in the average trace.
-        #
-        #       You will want to experiment with the creation of the average trace.
-        #       Ideally choose an area where all reflectors are sloped and
-        #       relatively dim so that they average out while the horizontal noise
-        #       is amplified.  Note that generally there is no perfect horizontal
-        #       filter that will work at all depths.  You will have to experiment
-        #       to get the best results for your area of interest.
-        #
-        #	WARNING: Do not use hfiltdeep on elevation-corrected data!!!
-        #
-        #	Created: Logan Smith - 6/12/02
-        #
-        #   Modifications:
-        #       1) Now has option to horizontally filter any data that exist in
-        #       memory - L. Smith, 5/27/03
-        #       2)Now uses menudeep instead of individual menu. K. Dwyer 6/3/03
-        #       3)No longer main platform for horizontal filtering, acts as one
-        #       option in a set of horizontal filters. K. Dwyer 6/3/03
-        #       4)Coverted to function and added documentation. B. Welch 5/2/06
-        #       5)Added double layer filtering and optimized for low gain data.
-        #       Added smoothing of average trace--allows retention of more real
-        #       data with an adaptive filter.  B. Youngblood 6/13/08
-        #		6) Added flags structure to function input and output.  Also added
-        #		code to set hfilt components of flags structure.  J. Olson 7/10/08
-        #
-
-        print('Adaptive filtering')
-        #create average trace for first (rough) scan of data
-        avg_trace = np.mean(self.data, axis=1)
-        hfiltdata_mass = self.data - np.atleast_2d(avg_trace).transpose()
-
-        #preallocate array
-        avg_trace_scale = np.zeros_like(self.travel_time)
-
-        # create a piecewise scaling function (insures that the filter only affects
-        # the top layers of data)
-        mask = self.travel_time <= 1.25
-        avg_trace_scale[mask] = -0.1 * (self.travel_time[mask] - 0.25) * (self.travel_time[mask] - 0.25) + 1
-        avg_trace_scale[~mask] = np.exp(-30. * ((self.travel_time[~mask] - 0.25) - 0.9) * ((self.travel_time[~mask] - 0.25) - 0.9))
-
-        #preallocate array
-        hfiltdata_scan_low = np.zeros_like(hfiltdata_mass, dtype=self.data.dtype)
-
-        #begin looping through data
-        for i in range(int(self.tnum)):
-            # build a packet of 100 traces around the trace in question
-            if i <= 50:
-                scpacket = hfiltdata_mass[:, 0:100 - i]
-            elif i >= self.tnum - 50:
-                scpacket = hfiltdata_mass[:, int(self.tnum) - 100:int(self.tnum)]
-            else:
-                scpacket = hfiltdata_mass[:, i - 49:i + 50]
-
-            # average the packet horizontally and double filter it (allows the
-            # program to maintain small horizontal artifacts that are likely real)
-            avg_trace_scan_low = filtfilt([.25, .25, .25, .25], 1, np.mean(scpacket, axis=-1)).flatten() * avg_trace_scale.flatten()
-
-            # subtract the average trace off the data trace
-            hfiltdata_scan_low[:, i] = hfiltdata_mass[:, i] - avg_trace_scan_low
-
-        self.data = hfiltdata_scan_low.astype(self.data.dtype)
-        print('Adaptive filtering complete')
-
-        # set flags structure components
-        self.flags.hfilt[0] = 1
-        self.flags.hfilt[1] = 4
-
-    def horizontalfilt(self, ntr1, ntr2, *args, **kwargs):
-        """Remove the average trace.
-
-        Parameters
-        ----------
-        ntr1: int
-            Leftmost trace for averaging
-        ntr2: int
-            Rightmost trace for averaging
-        """
-        # v2.1
-        #	HFILTDEEP - This StoDeep subroutine processes bandpass filtered
-        #		or NMO data to reduce the horizontal noise in the upper layers.
-        #		The user need not specify any frequencies.  This program simply
-        #		takes the average of all of the traces and subtracts it from the
-        #		bandpassed data.  It will remove most horizontally-oriented
-        #		features in a radar profile: ringing, horizontal reflectors.  It
-        #		will also create artifacts at travel-times corresponding to any
-        #		bright horizontal reflectors included in the average trace.
-        #
-        #       You will want to experiment with the creation of the average trace.
-        #       Ideally choose an area where all reflectors are sloped and
-        #       relatively dim so that they average out while the horizontal noise
-        #       is amplified.  Note that generally there is no perfect horizontal
-        #       filter that will work at all depths.  You will have to experiment
-        #       to get the best results for your area of interest.
-
-        htr1 = int(max(0, min(ntr1, self.tnum - 1)))  # avoid a value less than 1 or greater than tnum
-        htrn = int(max(htr1 + 1, min(ntr2, self.tnum)))
-        print('Subtracting mean trace found between {:d} and {:d}'.format(htr1, htrn))
-
-        avg_trace = np.mean(self.data[:, htr1:htrn], axis=-1)
-
-        #taper average trace so it mostly affects only the upper layers in the
-        #data
-        avg_trace = avg_trace * (np.exp(-self.travel_time.flatten() * 0.05) / np.exp(-self.travel_time[0] * 0.05))
-        self.data = self.data - np.atleast_2d(avg_trace).transpose().astype(self.data.dtype)
-        print('Horizontal filter complete.')
-
-        # set flags structure components
-        self.flags.hfilt = np.ones((2,))
-
-    def highpass(self, wavelength, tracespace):
-        #HIGHPASSDEEP - This is NOT a highpass frequency filter--rather it is a
-        # horizontal filter to be used after interpolation because our data now has
-        # constant spacing and a constant time.  Note that this horizontal filter
-        # requires constant trace-spacing in order to be effective.
-        #
-        #   You will want to experiment with the creation of the average trace.
-        #   Ideally choose an area where all reflectors are sloped and relatively
-        #   dim so that they average out while the horizontal noise is amplified.
-        #   Note that generally there is no perfect horizontal filter that will
-        #   work at all depths.  You will have to experiment to get the best
-        #   results for your area of interest.
-        #:func:`hfilt <impdar.lib.horizontal_filters.hfilt>`
-        #	WARNING: Do not use highpassdeep on elevation-corrected data!!!
-        #
-        #
-        # Created by L. Smith and modified by A. Hagen, 6/15/04.
-        #
-        #Modifications:
-        #    1) Converted to function and added documentation. B. Welch 5/3/06
-        #    2) Added ability to bypass user input when running batch files,
-        #    increased function inputs and outputs. - J. Werner, 6/30/08.
-        #	 3) Added flags structure to function input and output.  Also added
-        #		code to set hfilt components of flags structure.  J. Olson 7/10/08
-        #
-
-        #Convert wavelength to meters.
-        wavelength = int(wavelength * 1000)
-        #Set an approximate sampling frequency (10ns ~ 10m --> 100MHz).
-        fsamp = 100.
-        #Calculate the number of samples per wavelength.
-        nsamp = (wavelength - (wavelength % tracespace)) // tracespace
-        if nsamp < 1:
-            raise ValueError('wavelength is too small, causing no samples per wavelength')
-        print('Sample resolution = {:d}'.format(nsamp))
-        #The high corner frequency is the ratio of the sampling frequency (in MHz)
-        #and the number of samples per wavelength (unitless).
-        High_Corner_Freq = fsamp / float(nsamp)
-        print('High cutoff at {:4.2f} MHz...'.format(High_Corner_Freq))
-
-        Sample_Freq = 1. / self.dt
-
-        Nyquist_Freq = Sample_Freq / 2.0
-        #Convert High_Corner_Freq to Hz.
-        High_Corner_Freq = High_Corner_Freq
-
-        #Corner_Freq is used in the olaf_butter routine.
-        Corner_Freq = High_Corner_Freq / Nyquist_Freq
-
-        b, a = butter(5, Corner_Freq, 'high')
-
-        self.data = filtfilt(b, a, self.data)
-
-        # set flags structure components
-        self.flags.hfilt = np.ones((2,))
-        self.flags.hfilt[1] = 3
-
-        print('Highpass filter complete.')
-
-    def winavg_hfilt(self, avg_win, taper='full', filtdepth=100):
-        #WINAVG_HFILTDEEP - This StoDeep subroutine performs a horizontal filter on
-        #   the data to reduce the ringing in the upper layers. It uses a moving
-        #   window to creat an average trace for each individual trace, applies an
-        #   exponential taper to it and then subtracts it from the trace. This is
-        #   based off of the original hfiltdeep and uses the moving window designed
-        #   in cosine_win_hfiltdeep.  The extent of the taper can help to minimize
-        #   artifacts that are often produced near regions of bright bed
-        #   reflectors.
-        #
-        #   You will want to experiment with the creation of the average trace.
-        #   Ideally choose an area where all reflectors are sloped and relatively
-        #   dim so that they average out while the horizontal noise is amplified.
-        #   Note that generally there is no perfect horizontal filter that will
-        #   work at all depths.  You will have to experiment to get the best
-        #   results for your area of interest.
-        #
-        #	WARNING: Do not use winavg_hfiltdeep on elevation-corrected data!!!
-        #
-        #Created: Kieran Dwyer 6/18/03
-        #
-        #Modifications:
-        #    1) Coverted to function and added documentation. B. Welch 5/2/06
-        #	 2) Added flags structure to function input and output.  Also added
-        #		code to set hfilt components of flags structure.  J. Olson 7/10/08
-        #
-
-        if avg_win > self.tnum:
-            print('Cannot average over more than the whole data matrix. Reducing avg_win to tnum')
-            avg_win = self.tnum
-        if avg_win % 2 == 0:
-            avg_win = avg_win + 1
-            print('The averaging window must be an odd number of traces.')
-            print('The averaging window has been changed to {:d}'.format(avg_win))
-        exptaper = np.exp(-self.travel_time.flatten() * 0.05) / np.exp(-self.travel_time[0] * 0.05)
-        if taper == 'full':
-            # Don't modify the taper
-            pass
-        elif taper == 'pexp':
-            # Commented out this next line since it seems wrong
-            # filtdepth = filtdepth * 100 + self.trig + 1
-
-            #set taper to effect only the initial times
-            exptaper[:filtdepth] = exptaper[:filtdepth] - exptaper[filtdepth]
-            exptaper[filtdepth:self.snum] = 0
-            exptaper = exptaper / np.max(exptaper)
-        elif taper == 'tukey':  # pragma: no cover
-            # This taper is weirdly hard-coded in StoDeep, and I'm assuming it is unused
-            exptaper[1:30] = np.ones((30,))
-            tukey_win = tukey(60, 0.5)
-            exptaper[31:45] = tukey_win[46:60]
-        else:
-            raise ValueError('Unrecognized taper. Options are full, pexp, or tukey')
-
-        hfiltdata = np.zeros_like(self.data, dtype=self.data.dtype)
-        #set up ranges, create average, taper average, subtract average
-
-        for i in range(int(self.tnum)):
-            range_start = i - ((avg_win - 1) // 2)
-            range_end = i + ((avg_win - 1) // 2)
-
-            # As opposed to StoDeep, don't wrap just cutoff for simplicity
-            if range_start < 0:
-                range_start = 0
-            if range_end > self.tnum:
-                range_end = self.tnum
-            #create an average trace
-            avg_trace = np.mean(self.data[:, range_start:range_end], axis=-1) * exptaper
-
-            #subtract avg_trace from each trace
-            hfiltdata[:, i] = self.data[:, i] - avg_trace
-
-        self.data = hfiltdata.copy()
-        self.flags.hfilt = np.zeros((2,))
-        self.flags.hfilt[1] = 2
-
-        print('Horizontal filter complete.')
-
-    def hfilt(self, ftype='hfilt', bounds=None):
-        """Horizontally filter the data.
-
-        This is a wrapper around other filter types. Horizontal filters are implemented (and documented) in the :mod:`impdar.lib.horizontal_filters` module.
-
-        Parameters
-        ----------
-        ftype: str, optional
-            The filter type. Options are :func:`hfilt <impdar.lib.horizontal_filters.hfilt>` and :func:`adaptive <impdar.lib.horizontal_filters.adaptivehfilt>`. Default hfilt
-        bounds: tuple, optional
-            Bounds for the hfilt. Default is None, but required if ftype is hfilt.
-        """
-        if ftype == 'hfilt':
-            self.horizontalfilt(bounds[0], bounds[1])
-        elif ftype == 'adaptive':
-            self.adaptivehfilt()
-        else:
-            raise ValueError('Unrecognized filter type')
-
-    def vertical_band_pass(self, low, high, order=5, filttype='butter', cheb_rp=5, fir_window='hamming', *args, **kwargs):
-        """Vertically bandpass the data
-
-        This function uses a forward-backward Butterworth filter to filter the data. Returns power that is not near the wavelength of the transmitter is assumed to be noise, so the limits for the filtering should generally surround the radar frequency. Some experimentation to see what provides the clearest results is probably needed for any given dataset.
-
-        Parameters
-        ----------
-        low: float
-            Lowest frequency passed, in MHz
-        high: float
-            Highest frequency passed, in MHz
-        order: int
-            Filter order (default 5)
-        filttype: str, optional
-            The filter type to use. Options are butter(worth), cheb(yshev type I), bessel, or FIR (finite impulse response). Default is butter.
-        cheb_rp: float, optional
-            Maximum ripple, in decibels, of Chebyshev filter. Only used if filttype=='cheb'. Default is 5.
-        fir_window: str, optional
-            The window type passed to scipy.signal.firwin. Only used if filttype=='fir'. Default is hamming'
-        """
-        # adapted from bandpass.m  v3.1 - this function performs a banspass filter in the
-        # time-domain of the radar data to remove environmental noise
-
-        # first determine the cut-off corner frequencies - expressed as a
-        #	fraction of the Nyquist frequency (half the sample freq).
-        # 	Note: all of this is in Hz
-
-        Sample_Freq = 1.0 / self.dt  	# dt=time/sample (seconds)
-
-        #calculate the Nyquist frequency
-        Nyquist_Freq = 0.5 * Sample_Freq
-
-        Low_Corner_Freq = low * 1.0e6
-        High_Corner_Freq = high * 1.0e6
-
-        corner_freq = np.zeros((2,))
-        corner_freq[0] = Low_Corner_Freq / Nyquist_Freq
-        corner_freq[1] = High_Corner_Freq / Nyquist_Freq
-
-        # provide feedback to the user
-        print('Bandpassing from {:4.1f} to {:4.1f} MHz...'.format(low, high))
-
-        # FIR operates a little differently, and cheb has rp arg, so we need to do each case separately
-        if filttype.lower() in ['butter', 'butterworth']:
-            b, a = butter(order, corner_freq, 'bandpass')
-            self.data = filtfilt(b, a, self.data, axis=0).astype(self.data.dtype)
-        elif filttype.lower() in ['cheb', 'chebyshev']:
-            b, a = cheby1(order, cheb_rp, corner_freq, 'bandpass')
-            self.data = filtfilt(b, a, self.data, axis=0).astype(self.data.dtype)
-        elif filttype.lower() == 'bessel':
-            b, a = bessel(order, corner_freq, 'bandpass')
-            self.data = filtfilt(b, a, self.data, axis=0).astype(self.data.dtype)
-        elif filttype.lower() == 'fir':
-            taps = firwin(order + 1, corner_freq, pass_zero=False)
-            # I'm leaving the data past the filter--this is not filtfilt so we have a delay
-            self.data[:-order, :] = lfilter(taps, 1.0, self.data, axis=0).astype(self.data.dtype)[order:, :]
-        else:
-            raise ValueError('Filter type {:s} is not recognized'.format(filttype))
-        
-        print('Bandpass filter complete.')
-
-        # set flags structure components
-        self.flags.bpass[0] = 1
-        self.flags.bpass[1] = low
-        self.flags.bpass[2] = high
-
-    def migrate(self, mtype='stolt', **kwargs):
-        """Migrate the data.
-
-        This is a wrapper around all the migration routines in migration_routines.py.
-
-        Parameters
-        ----------
-        mtype: str, optional
-            The chosen migration routine. Options are: kirch, stolt, phsh.
-            Default: stolt
-        """
-        if mtype == 'kirch':
-            migrationKirchhoff(self, **kwargs)
-        elif mtype == 'stolt':
-            migrationStolt(self, **kwargs)
-        elif mtype == 'phsh':
-<<<<<<< HEAD
-            migrationPhaseShift(self, **kwargs)
-=======
-            migrationPhaseShift(self,**kwargs)
-        elif mtype == 'su':
-            migrationSeisUnix(self,**kwargs)
->>>>>>> 5eb84185
-        else:
-            raise ValueError('Unrecognized migration routine')
-
-        # change migration flag
-        self.flags.mig = mtype
+import numpy as np
+from scipy.signal import filtfilt, butter, tukey, cheby1, bessel, firwin, lfilter
+from .migration_routines import *
+
+
+class RadarDataFiltering:
+
+    def adaptivehfilt(self, *args, **kwargs):
+        """Adaptively filter to reduce noise in upper layers
+
+        This subtracts the average of traces around an individual trace in order to filter it. You can call this method directly, or it can be called by sending the 'adaptive' option to :func:`RadarData.hfilt() <impdar.lib.RadarData.RadarData.hfilt>`"""
+        # v3.1
+        #	HFILTDEEP - This StoDeep subroutine processes bandpass filtered
+        #		or NMO data to reduce the horizontal noise in the upper layers.
+        #		The user need not specify any frequencies.  This program simply
+        #		takes the average of all of the traces and subtracts it from the
+        #		bandpassed data.  It will remove most horizontally-oriented
+        #		features in a radar profile: ringing, horizontal reflectors.  It
+        #		will also create artifacts at travel-times corresponding to any
+        #		bright horizontal reflectors included in the average trace.
+        #
+        #       You will want to experiment with the creation of the average trace.
+        #       Ideally choose an area where all reflectors are sloped and
+        #       relatively dim so that they average out while the horizontal noise
+        #       is amplified.  Note that generally there is no perfect horizontal
+        #       filter that will work at all depths.  You will have to experiment
+        #       to get the best results for your area of interest.
+        #
+        #	WARNING: Do not use hfiltdeep on elevation-corrected data!!!
+        #
+        #	Created: Logan Smith - 6/12/02
+        #
+        #   Modifications:
+        #       1) Now has option to horizontally filter any data that exist in
+        #       memory - L. Smith, 5/27/03
+        #       2)Now uses menudeep instead of individual menu. K. Dwyer 6/3/03
+        #       3)No longer main platform for horizontal filtering, acts as one
+        #       option in a set of horizontal filters. K. Dwyer 6/3/03
+        #       4)Coverted to function and added documentation. B. Welch 5/2/06
+        #       5)Added double layer filtering and optimized for low gain data.
+        #       Added smoothing of average trace--allows retention of more real
+        #       data with an adaptive filter.  B. Youngblood 6/13/08
+        #		6) Added flags structure to function input and output.  Also added
+        #		code to set hfilt components of flags structure.  J. Olson 7/10/08
+        #
+
+        print('Adaptive filtering')
+        #create average trace for first (rough) scan of data
+        avg_trace = np.mean(self.data, axis=1)
+        hfiltdata_mass = self.data - np.atleast_2d(avg_trace).transpose()
+
+        #preallocate array
+        avg_trace_scale = np.zeros_like(self.travel_time)
+
+        # create a piecewise scaling function (insures that the filter only affects
+        # the top layers of data)
+        mask = self.travel_time <= 1.25
+        avg_trace_scale[mask] = -0.1 * (self.travel_time[mask] - 0.25) * (self.travel_time[mask] - 0.25) + 1
+        avg_trace_scale[~mask] = np.exp(-30. * ((self.travel_time[~mask] - 0.25) - 0.9) * ((self.travel_time[~mask] - 0.25) - 0.9))
+
+        #preallocate array
+        hfiltdata_scan_low = np.zeros_like(hfiltdata_mass, dtype=self.data.dtype)
+
+        #begin looping through data
+        for i in range(int(self.tnum)):
+            # build a packet of 100 traces around the trace in question
+            if i <= 50:
+                scpacket = hfiltdata_mass[:, 0:100 - i]
+            elif i >= self.tnum - 50:
+                scpacket = hfiltdata_mass[:, int(self.tnum) - 100:int(self.tnum)]
+            else:
+                scpacket = hfiltdata_mass[:, i - 49:i + 50]
+
+            # average the packet horizontally and double filter it (allows the
+            # program to maintain small horizontal artifacts that are likely real)
+            avg_trace_scan_low = filtfilt([.25, .25, .25, .25], 1, np.mean(scpacket, axis=-1)).flatten() * avg_trace_scale.flatten()
+
+            # subtract the average trace off the data trace
+            hfiltdata_scan_low[:, i] = hfiltdata_mass[:, i] - avg_trace_scan_low
+
+        self.data = hfiltdata_scan_low.astype(self.data.dtype)
+        print('Adaptive filtering complete')
+
+        # set flags structure components
+        self.flags.hfilt[0] = 1
+        self.flags.hfilt[1] = 4
+
+    def horizontalfilt(self, ntr1, ntr2, *args, **kwargs):
+        """Remove the average trace.
+
+        Parameters
+        ----------
+        ntr1: int
+            Leftmost trace for averaging
+        ntr2: int
+            Rightmost trace for averaging
+        """
+        # v2.1
+        #	HFILTDEEP - This StoDeep subroutine processes bandpass filtered
+        #		or NMO data to reduce the horizontal noise in the upper layers.
+        #		The user need not specify any frequencies.  This program simply
+        #		takes the average of all of the traces and subtracts it from the
+        #		bandpassed data.  It will remove most horizontally-oriented
+        #		features in a radar profile: ringing, horizontal reflectors.  It
+        #		will also create artifacts at travel-times corresponding to any
+        #		bright horizontal reflectors included in the average trace.
+        #
+        #       You will want to experiment with the creation of the average trace.
+        #       Ideally choose an area where all reflectors are sloped and
+        #       relatively dim so that they average out while the horizontal noise
+        #       is amplified.  Note that generally there is no perfect horizontal
+        #       filter that will work at all depths.  You will have to experiment
+        #       to get the best results for your area of interest.
+
+        htr1 = int(max(0, min(ntr1, self.tnum - 1)))  # avoid a value less than 1 or greater than tnum
+        htrn = int(max(htr1 + 1, min(ntr2, self.tnum)))
+        print('Subtracting mean trace found between {:d} and {:d}'.format(htr1, htrn))
+
+        avg_trace = np.mean(self.data[:, htr1:htrn], axis=-1)
+
+        #taper average trace so it mostly affects only the upper layers in the
+        #data
+        avg_trace = avg_trace * (np.exp(-self.travel_time.flatten() * 0.05) / np.exp(-self.travel_time[0] * 0.05))
+        self.data = self.data - np.atleast_2d(avg_trace).transpose().astype(self.data.dtype)
+        print('Horizontal filter complete.')
+
+        # set flags structure components
+        self.flags.hfilt = np.ones((2,))
+
+    def highpass(self, wavelength, tracespace):
+        #HIGHPASSDEEP - This is NOT a highpass frequency filter--rather it is a
+        # horizontal filter to be used after interpolation because our data now has
+        # constant spacing and a constant time.  Note that this horizontal filter
+        # requires constant trace-spacing in order to be effective.
+        #
+        #   You will want to experiment with the creation of the average trace.
+        #   Ideally choose an area where all reflectors are sloped and relatively
+        #   dim so that they average out while the horizontal noise is amplified.
+        #   Note that generally there is no perfect horizontal filter that will
+        #   work at all depths.  You will have to experiment to get the best
+        #   results for your area of interest.
+        #:func:`hfilt <impdar.lib.horizontal_filters.hfilt>`
+        #	WARNING: Do not use highpassdeep on elevation-corrected data!!!
+        #
+        #
+        # Created by L. Smith and modified by A. Hagen, 6/15/04.
+        #
+        #Modifications:
+        #    1) Converted to function and added documentation. B. Welch 5/3/06
+        #    2) Added ability to bypass user input when running batch files,
+        #    increased function inputs and outputs. - J. Werner, 6/30/08.
+        #	 3) Added flags structure to function input and output.  Also added
+        #		code to set hfilt components of flags structure.  J. Olson 7/10/08
+        #
+
+        #Convert wavelength to meters.
+        wavelength = int(wavelength * 1000)
+        #Set an approximate sampling frequency (10ns ~ 10m --> 100MHz).
+        fsamp = 100.
+        #Calculate the number of samples per wavelength.
+        nsamp = (wavelength - (wavelength % tracespace)) // tracespace
+        if nsamp < 1:
+            raise ValueError('wavelength is too small, causing no samples per wavelength')
+        print('Sample resolution = {:d}'.format(nsamp))
+        #The high corner frequency is the ratio of the sampling frequency (in MHz)
+        #and the number of samples per wavelength (unitless).
+        High_Corner_Freq = fsamp / float(nsamp)
+        print('High cutoff at {:4.2f} MHz...'.format(High_Corner_Freq))
+
+        Sample_Freq = 1. / self.dt
+
+        Nyquist_Freq = Sample_Freq / 2.0
+        #Convert High_Corner_Freq to Hz.
+        High_Corner_Freq = High_Corner_Freq
+
+        #Corner_Freq is used in the olaf_butter routine.
+        Corner_Freq = High_Corner_Freq / Nyquist_Freq
+
+        b, a = butter(5, Corner_Freq, 'high')
+
+        self.data = filtfilt(b, a, self.data)
+
+        # set flags structure components
+        self.flags.hfilt = np.ones((2,))
+        self.flags.hfilt[1] = 3
+
+        print('Highpass filter complete.')
+
+    def winavg_hfilt(self, avg_win, taper='full', filtdepth=100):
+        #WINAVG_HFILTDEEP - This StoDeep subroutine performs a horizontal filter on
+        #   the data to reduce the ringing in the upper layers. It uses a moving
+        #   window to creat an average trace for each individual trace, applies an
+        #   exponential taper to it and then subtracts it from the trace. This is
+        #   based off of the original hfiltdeep and uses the moving window designed
+        #   in cosine_win_hfiltdeep.  The extent of the taper can help to minimize
+        #   artifacts that are often produced near regions of bright bed
+        #   reflectors.
+        #
+        #   You will want to experiment with the creation of the average trace.
+        #   Ideally choose an area where all reflectors are sloped and relatively
+        #   dim so that they average out while the horizontal noise is amplified.
+        #   Note that generally there is no perfect horizontal filter that will
+        #   work at all depths.  You will have to experiment to get the best
+        #   results for your area of interest.
+        #
+        #	WARNING: Do not use winavg_hfiltdeep on elevation-corrected data!!!
+        #
+        #Created: Kieran Dwyer 6/18/03
+        #
+        #Modifications:
+        #    1) Coverted to function and added documentation. B. Welch 5/2/06
+        #	 2) Added flags structure to function input and output.  Also added
+        #		code to set hfilt components of flags structure.  J. Olson 7/10/08
+        #
+
+        if avg_win > self.tnum:
+            print('Cannot average over more than the whole data matrix. Reducing avg_win to tnum')
+            avg_win = self.tnum
+        if avg_win % 2 == 0:
+            avg_win = avg_win + 1
+            print('The averaging window must be an odd number of traces.')
+            print('The averaging window has been changed to {:d}'.format(avg_win))
+        exptaper = np.exp(-self.travel_time.flatten() * 0.05) / np.exp(-self.travel_time[0] * 0.05)
+        if taper == 'full':
+            # Don't modify the taper
+            pass
+        elif taper == 'pexp':
+            # Commented out this next line since it seems wrong
+            # filtdepth = filtdepth * 100 + self.trig + 1
+
+            #set taper to effect only the initial times
+            exptaper[:filtdepth] = exptaper[:filtdepth] - exptaper[filtdepth]
+            exptaper[filtdepth:self.snum] = 0
+            exptaper = exptaper / np.max(exptaper)
+        elif taper == 'tukey':  # pragma: no cover
+            # This taper is weirdly hard-coded in StoDeep, and I'm assuming it is unused
+            exptaper[1:30] = np.ones((30,))
+            tukey_win = tukey(60, 0.5)
+            exptaper[31:45] = tukey_win[46:60]
+        else:
+            raise ValueError('Unrecognized taper. Options are full, pexp, or tukey')
+
+        hfiltdata = np.zeros_like(self.data, dtype=self.data.dtype)
+        #set up ranges, create average, taper average, subtract average
+
+        for i in range(int(self.tnum)):
+            range_start = i - ((avg_win - 1) // 2)
+            range_end = i + ((avg_win - 1) // 2)
+
+            # As opposed to StoDeep, don't wrap just cutoff for simplicity
+            if range_start < 0:
+                range_start = 0
+            if range_end > self.tnum:
+                range_end = self.tnum
+            #create an average trace
+            avg_trace = np.mean(self.data[:, range_start:range_end], axis=-1) * exptaper
+
+            #subtract avg_trace from each trace
+            hfiltdata[:, i] = self.data[:, i] - avg_trace
+
+        self.data = hfiltdata.copy()
+        self.flags.hfilt = np.zeros((2,))
+        self.flags.hfilt[1] = 2
+
+        print('Horizontal filter complete.')
+
+    def hfilt(self, ftype='hfilt', bounds=None):
+        """Horizontally filter the data.
+
+        This is a wrapper around other filter types. Horizontal filters are implemented (and documented) in the :mod:`impdar.lib.horizontal_filters` module.
+
+        Parameters
+        ----------
+        ftype: str, optional
+            The filter type. Options are :func:`hfilt <impdar.lib.horizontal_filters.hfilt>` and :func:`adaptive <impdar.lib.horizontal_filters.adaptivehfilt>`. Default hfilt
+        bounds: tuple, optional
+            Bounds for the hfilt. Default is None, but required if ftype is hfilt.
+        """
+        if ftype == 'hfilt':
+            self.horizontalfilt(bounds[0], bounds[1])
+        elif ftype == 'adaptive':
+            self.adaptivehfilt()
+        else:
+            raise ValueError('Unrecognized filter type')
+
+    def vertical_band_pass(self, low, high, order=5, filttype='butter', cheb_rp=5, fir_window='hamming', *args, **kwargs):
+        """Vertically bandpass the data
+
+        This function uses a forward-backward Butterworth filter to filter the data. Returns power that is not near the wavelength of the transmitter is assumed to be noise, so the limits for the filtering should generally surround the radar frequency. Some experimentation to see what provides the clearest results is probably needed for any given dataset.
+
+        Parameters
+        ----------
+        low: float
+            Lowest frequency passed, in MHz
+        high: float
+            Highest frequency passed, in MHz
+        order: int
+            Filter order (default 5)
+        filttype: str, optional
+            The filter type to use. Options are butter(worth), cheb(yshev type I), bessel, or FIR (finite impulse response). Default is butter.
+        cheb_rp: float, optional
+            Maximum ripple, in decibels, of Chebyshev filter. Only used if filttype=='cheb'. Default is 5.
+        fir_window: str, optional
+            The window type passed to scipy.signal.firwin. Only used if filttype=='fir'. Default is hamming'
+        """
+        # adapted from bandpass.m  v3.1 - this function performs a banspass filter in the
+        # time-domain of the radar data to remove environmental noise
+
+        # first determine the cut-off corner frequencies - expressed as a
+        #	fraction of the Nyquist frequency (half the sample freq).
+        # 	Note: all of this is in Hz
+
+        Sample_Freq = 1.0 / self.dt  	# dt=time/sample (seconds)
+
+        #calculate the Nyquist frequency
+        Nyquist_Freq = 0.5 * Sample_Freq
+
+        Low_Corner_Freq = low * 1.0e6
+        High_Corner_Freq = high * 1.0e6
+
+        corner_freq = np.zeros((2,))
+        corner_freq[0] = Low_Corner_Freq / Nyquist_Freq
+        corner_freq[1] = High_Corner_Freq / Nyquist_Freq
+
+        # provide feedback to the user
+        print('Bandpassing from {:4.1f} to {:4.1f} MHz...'.format(low, high))
+
+        # FIR operates a little differently, and cheb has rp arg, so we need to do each case separately
+        if filttype.lower() in ['butter', 'butterworth']:
+            b, a = butter(order, corner_freq, 'bandpass')
+            self.data = filtfilt(b, a, self.data, axis=0).astype(self.data.dtype)
+        elif filttype.lower() in ['cheb', 'chebyshev']:
+            b, a = cheby1(order, cheb_rp, corner_freq, 'bandpass')
+            self.data = filtfilt(b, a, self.data, axis=0).astype(self.data.dtype)
+        elif filttype.lower() == 'bessel':
+            b, a = bessel(order, corner_freq, 'bandpass')
+            self.data = filtfilt(b, a, self.data, axis=0).astype(self.data.dtype)
+        elif filttype.lower() == 'fir':
+            taps = firwin(order + 1, corner_freq, pass_zero=False)
+            # I'm leaving the data past the filter--this is not filtfilt so we have a delay
+            self.data[:-order, :] = lfilter(taps, 1.0, self.data, axis=0).astype(self.data.dtype)[order:, :]
+        else:
+            raise ValueError('Filter type {:s} is not recognized'.format(filttype))
+        
+        print('Bandpass filter complete.')
+
+        # set flags structure components
+        self.flags.bpass[0] = 1
+        self.flags.bpass[1] = low
+        self.flags.bpass[2] = high
+
+    def migrate(self, mtype='stolt', **kwargs):
+        """Migrate the data.
+
+        This is a wrapper around all the migration routines in migration_routines.py.
+
+        Parameters
+        ----------
+        mtype: str, optional
+            The chosen migration routine. Options are: kirch, stolt, phsh.
+            Default: stolt
+        """
+        if mtype == 'kirch':
+            migrationKirchhoff(self, **kwargs)
+        elif mtype == 'stolt':
+            migrationStolt(self, **kwargs)
+        elif mtype == 'phsh':
+            migrationPhaseShift(self, **kwargs)
+        elif mtype == 'su':
+            migrationSeisUnix(self, **kwargs)
+        else:
+            raise ValueError('Unrecognized migration routine')
+
+        # change migration flag
+        self.flags.mig = mtype