--- conflicted
+++ resolved
@@ -149,22 +149,13 @@
 
         mat = loadmat(fn_mat)
         for attr in self.attrs_guaranteed:
-<<<<<<< HEAD
-            if attr not in mat:
-                raise KeyError('.mat file does not appear to be in the \
-                               StoDeep/ImpDAR format')
-            if mat[attr].shape == (1, 1):
-                setattr(self, attr, mat[attr][0][0])
-            elif mat[attr].shape[0] == 1 or mat[attr].shape[1] == 1:
-                setattr(self, attr, mat[attr].flatten())
-=======
             # Exceptional case for 'data' variable because there are alternative names
             if attr == 'data':
                 if attr in mat:
                     setattr(self, 'data', mat[attr])
                 else:
                     # look for all the other StoDeep data names (this is deprecated but looking for them in case).
-                    data_attrs = ['migdata','interp_data','nmo_data','filtdata','hfilt_data']
+                    data_attrs = ['migdata', 'interp_data', 'nmo_data', 'filtdata', 'hfilt_data']
                     for i,data_attr in enumerate(data_attrs):
                         if data_attr in mat:
                             print('Warning: Loading variable',data_attr,'as data.')
@@ -180,7 +171,6 @@
                             raise KeyError('.mat file does not appear to be in the StoDeep/ImpDAR format')
             elif attr not in mat:
                 raise KeyError('.mat file does not appear to be in the StoDeep/ImpDAR format')
->>>>>>> 9b201ff1
             else:
                 if mat[attr].shape == (1, 1):
                     setattr(self, attr, mat[attr][0][0])
