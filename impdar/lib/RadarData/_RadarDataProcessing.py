#! /usr/bin/env python
# -*- coding: utf-8 -*-
# vim:fenc=utf-8
#
# Copyright © 2019 David Lilien <dlilien90@gmail.com>
#
# Distributed under terms of the GNU-GPL3.0 license.

"""
Define processing steps for Radar Data. These are all instance methods.
"""

import numpy as np
from scipy.interpolate import interp1d
<<<<<<< HEAD
=======
from ..permittivity_models import *
# from ._RadarData import RadarData
>>>>>>> 56735a27


def reverse(self):
    """Reverse radar data

    Essentially flip the profile left-right.
    This is desirable in a number of instances,
    but is particularly useful for concatenating profiles acquired in opposite directions.
    The St Olaf version of this function had a bunch of options.
    They seemed irrelevant to me. We just try to flip everything that might need flipping.
    """
    self.data = np.fliplr(self.data)

    self.x_coord = np.flip(self.x_coord, 0)
    self.y_coord = np.flip(self.y_coord, 0)
    self.decday = np.flip(self.decday, 0)
    self.lat = np.flip(self.lat, 0)
    self.long = np.flip(self.long, 0)
    self.elev = np.flip(self.elev, 0)

    # allow for re-reverasl
    if self.flags.reverse:
        print('Back to original direction')
        self.flags.reverse = False
    else:
        print('Profile direction reversed')
        self.flags.reverse = True

<<<<<<< HEAD

def constant_sample_depth_spacing(self):
    # First, we make a new array of depths
    if self.nmo_depth is None:
        raise AttributeError('Call nmo first...')
    if np.all(np.diff(self.nmo_depth) == self.nmo_depths[1] - self.nmo_depths[0]):
        print('No constant sampling when you already have constant sampling...')
        return

    depths = np.arange(self.nmo_depths[0], self.nmo_depths[-1], len(self.nmo_depths))
    self.data = interp1d(self.nmo_depth, self.data.transpose())(depths).transpose()
    self.travel_time = interp1d(self.nmo_depth, self.travel_time)(depths)
    self.nmo_depth = depths


def nmo(self, ant_sep, uice=1.69e8, uair=3.0e8):
=======
def nmo(self, ant_sep, uice=1.69e8, uair=3.0e8, rho_profile=None):
>>>>>>> 56735a27
    """Normal move-out correction.

    Converts travel time to distance accounting for antenna separation.
    This potentially affects data and snum.
    It also defines nmo_depth, the moveout-corrected depth

    Parameters
    ----------
    ant_sep: float
        Antenna separation in meters.
    uice: float or np.ndarray (2 x m), optional
        Speed of light in ice, in m/s. (different from StoDeep!!). Default 1.69e8.
        This can also be a 2d array to give variable wavespeed with depth (positive down).
        First column is depths, second column wavespeeds.
        Note that using a variable uice will break the linear scaling between depth and time,
        so we are forced to choose whether the y-axis is linear in speed or time.
        I chose time, since this eases calculations like migration.
        For plotting vs. depth, however, the functions just use the bounds,
        so the depth variations are averaged out.
        You can use the helper function constant_sample_depth_spacing() in order to correct this,
        but you should call that after migration.
    uair: float, optional
        Speed of light in air. Default 3.0e8
    rho_profile: str,optional
        Filename for a csv file with density profile (depths in first column and densities in second)
    """
    # Conversion of StO nmodeep v2.4
    #   Modifications:
    #       1) Adapted for Stodeep - L. Smith, 6/15/03
    #       2) Fixed rounding bug - L. Smith, 6/16/03
    #       3) Converted to function and added documentation - B. Welch, 5/8/06
    #       4) Rescaled uice at end of script to original input value for use
    #                   other programs.  - J. Olson, 7/3/08
    #       5) Increased function outputs - J. Werner, 7/7/08.
    #       6) Converted flag variables to structure, and updated function I/O
    #       - J. Werner, 7/10/08

    # Preliminary handling of the uice
    # We are going to standardize for either type of uice input
    if isinstance(uice, (float, int)):
        def u_ice_func(depth):
            return uice
    else:
        u_ice_func = interp1d(uice[:, 0], uice[:, 1], fill_value='extrapolate')

    # calculate travel time of air wave
    tair = ant_sep / uair
    # Calculate direct ice wave time
    tice = ant_sep / uice

    if np.round(tair / self.dt) > np.mean(self.trig):
        if isinstance(self.trig, (int, float)):
            self.trig = int(np.round(1.1 * np.round(tair / self.dt)))
        else:
            self.trig = int(np.mean(np.round(1.1 * np.round(tair / self.dt))))
        nmodata = np.vstack((np.zeros((self.trig, self.data.shape[1])), self.data))
        self.snum = nmodata.shape[0]
    else:
        nmodata = self.data.copy()

<<<<<<< HEAD
    # Calculate direct ice wave time
    # Use a value just larger than 0.
    tice = ant_sep / u_ice_func(1.0e-8)

=======
>>>>>>> 56735a27
    # Calculate sample location for time=0 when radar pulse is transmitted
    #  (Note: trig is the air wave arrival)
    # Switched from rounding whole right side to just rounding (tair/dt)
    #    -L. Smith, 6/16/03
    nair = int(np.mean((self.trig) - np.round(tair / self.dt)))

    # calculate sample location for direct ice wave arrival
    # switched from rounding whole right side to just rounding (tice/dt)
    #    -L. Smith, 6/16/03
    nice = int(nair + np.round(tice / self.dt))

    # calculate vector of recorded travel times starting at time=0
    # calculate new time vector where t=0 is the emitted pulse
    pulse_time = np.arange(-self.dt * (nair), (self.snum - nair) * self.dt, self.dt)
    pulse_time[nice] = tice

    # create an empty vector
    tadj = np.zeros((self.snum, ))

    # calculate legs of travel path triangle (in one-way travel time)
    hyp = pulse_time[nice:self.snum] / 2.

    # calculate the vertical one-way travel time
    tadj[nice:self.snum] = (np.sqrt((hyp**2.) - ((tice / 2.)**2.)))
    tadj[np.imag(tadj) != 0] = 0

    # convert the vertical one-way travel time to vector indices
    nadj = np.zeros((self.snum, ))
    nadj[nice:self.snum] = pulse_time[nice: self.snum] / self.dt - \
        tadj[nice: self.snum] * 2. / self.dt

    # loop through samples for all traces in profile
    for j in range(nice, self.snum):
        # Correct the data by shifting the samples earlier in time by "nadj"
        nmodata[j - np.round(nadj[j]).astype(int), :] = nmodata[np.round(j).astype(int), :]

        # Since we're stretching the data near the ice surface,
        # we need to interpolate samples in the gaps.
        # B. Welch June 2003
        # I cannot trigger this conditional this with a test. D. Lilien 4/2019
        if (j - np.round(nadj[j])) - ((j - 1) - np.round(nadj[j - 1])) > 1 and j != nice:
            interper = interp1d(np.array([((j - 1) - int(round(nadj[j - 1]))),
                                          (j - int(round(nadj[j])))]),
                                nmodata[[((j - 1) - int(round(nadj[j - 1]))),
                                         (j - int(round(nadj[j])))], :].transpose())
            nmodata[((j - 1) - int(round(nadj[j - 1]))):
                    (j - int(round(nadj[j]))), :] = interper(
                        np.arange(((j - 1) - int(round(nadj[j - 1]))),
                                  (j - int(round(nadj[j]))))).transpose()

    # Define the new pre-trigger value based on the nmo-adjustment calculations above:
    self.trig = nice - np.round(nadj[nice])

    # Calculate the new variables for the y-axis after NMO is complete
    self.travel_time = np.arange((-self.trig) * self.dt,
                                 (nmodata.shape[0] - nair) * self.dt,
                                 self.dt) * 1.0e6
<<<<<<< HEAD

    self.nmo_depth = np.zeros_like(self.travel_time)
    self.nmo_depth[0] = self.travel_time[0] / 2. * u_ice_func(0) * 1.0e-6
    for i in range(1, len(self.travel_time)):
        # we are going to be slightly lazy here, and guess at the middle depth of the packet to get the velocity
        middle_depth_guess = self.nmo_depth[i - 1] + (self.travel_time[i] - self.travel_time[i - 1]) / 4. * u_ice_func(self.nmo_depth[i]) * 1.0e-6
        self.nmo_depth[i] = self.nmo_depth[i - 1] + (self.travel_time[i] - self.travel_time[i - 1]) / 2. * u_ice_func(middle_depth_guess) * 1.0e-6

    # sanity check...
    if isinstance(uice, (float, int)):
        assert np.allclose(self.nmo_depth, self.travel_time / 2. * uice * 1.0e-6)
=======
    if rho_profile == None:
        self.nmo_depth = self.travel_time / 2. * uice * 1.0e-6
    else:
        try:
            rho_profile_data = np.genfromtxt(rho_profile,delimiter=',')
            profile_depth = rho_profile_data[:,0]
            profile_rho = rho_profile_data[:,1]
            traveltime_to_depth(self,profile_depth,profile_rho)
        except:
            TypeError('Cannot load the depth-density profile')
>>>>>>> 56735a27

    self.data = nmodata

    try:
        self.flags.nmo[0] = 1
        self.flags.nmo[1] = ant_sep
    except (IndexError, TypeError):
        self.flags.nmo = np.ones((2, ))
        self.flags.nmo[1] = ant_sep

<<<<<<< HEAD
=======
def traveltime_to_depth(self,profile_depth,profile_rho,c=300e6,permittivity_model=firn_permittivity):
    """
    Convert travel_time to depth based on density profile

    This is implemented within the nmo processing function
    It defines nmo_depth, the moveout-corrected depth, in the case of a variable velocity

    Parameters
    ----------
    profile_depth: array
        input depths for measured densities
    profile_rho: array
        input densities to match depth locations above
    c: float, optional
        speed of light in vacuum
    permittivity_model: function
        specific permittivity model to use
    """
     # get the input velocity-depth profile
    eps = np.real(permittivity_model(profile_rho))
    profile_u = c/np.sqrt(eps)
    # iterate over time, moving down according to the velocity at each step
    z = 0.
    self.nmo_depth = np.nan*np.ones_like(self.travel_time)
    for i,t in enumerate(self.travel_time):
        if t<0.:
            continue
        elif t<self.dt*1e6:
            step_u = profile_u[0]
            z += t/2. * step_u * 1e-6
            self.nmo_depth[i] = z
        else:
            step_u = profile_u[np.argmin(abs(profile_depth-z))]
            z += self.dt/2. * step_u
            self.nmo_depth[i] = z
>>>>>>> 56735a27

def crop(self, lim, top_or_bottom='top', dimension='snum', uice=1.69e8):
    """Crop the radar data in the vertical. We can take off the top or bottom.

    This will affect data, travel_time, and snum.

    Parameters
    ----------
    lim: float (int if dimension=='snum')
        The value at which to crop.
    top_or_bottom: str, optional
        Crop off the top (lim is the first remaining return) or the bottom
        (lim is the last remaining return).
    dimension: str, optional
        Evaluate in terms of sample (snum), travel time (twtt), or depth (depth).
        If depth, uses nmo_depth if present and use uice with no transmit/receive separation.
        If pretrig, uses the recorded trigger sample to crop.
    uice: float, optional
        Speed of light in ice. Used if nmo_depth is None and dimension=='depth'
    """
    if top_or_bottom not in ['top', 'bottom']:
        raise ValueError('top_or_bottom must be "top" or "bottom" not {:s}'.format(top_or_bottom))
    if dimension not in ['snum', 'twtt', 'depth', 'pretrig']:
        raise ValueError('Dimension must be in [\'snum\', \'twtt\', \'depth\']')
    if top_or_bottom == 'bottom' and dimension == 'pretrig':
        raise ValueError('Only use pretrig to crop from the top')

    if dimension == 'twtt':
        ind = np.min(np.argwhere(self.travel_time >= lim))
    elif dimension == 'depth':
        if self.nmo_depth is not None:
            depth = self.nmo_depth
        else:
            depth = self.travel_time / 2. * uice * 1.0e-6
        ind = np.min(np.argwhere(depth >= lim))
    elif dimension == 'pretrig':
        if not isinstance(self.trig, np.ndarray):
            ind = int(self.trig)
        else:
            ind = self.trig.astype(int)
    else:
        ind = int(lim)

    if not isinstance(ind, np.ndarray) or (dimension != 'pretrig'):
        if top_or_bottom == 'top':
            lims = [ind, self.data.shape[0]]
        else:
            lims = [0, ind]
        self.data = self.data[lims[0]:lims[1], :]
        self.travel_time = self.travel_time[lims[0]:lims[1]] - self.travel_time[lims[0]]
        self.snum = self.data.shape[0]
    else:
        # pretrig, vector input
        # Need to figure out if we need to do any shifting
        # The extra shift compared to the smallest
        mintrig = np.min(ind)
        trig_ends = self.data.shape[0] - (ind - mintrig) - 1
        data_old = self.data.copy()
        self.data = np.zeros((data_old.shape[0] - mintrig, data_old.shape[1]))
        self.data[:, :] = np.nan
        for i in range(self.data.shape[1]):
            self.data[:trig_ends[i], i] = data_old[ind[i]:, i]
        lims = [0, mintrig]

    try:
        self.flags.crop[0] = 1
        self.flags.crop[2] = self.flags.crop[1] + lims[1]
    except (IndexError, TypeError):
        self.flags.crop = np.zeros((3,))
        self.flags.crop[0] = 1
        self.flags.crop[2] = self.flags.crop[1] + lims[1]
    self.flags.crop[1] = self.flags.crop[1] + lims[0]
    print('Vertical samples reduced to subset [{:d}:{:d}] of original'.format(
        int(self.flags.crop[1]), int(self.flags.crop[2])))


def hcrop(self, lim, left_or_right='left', dimension='tnum'):
    """Crop the radar data in the horizontal. We can take off the left or right.

    This will affect all trace-wise variables:
    data, lat, long, dist, x_coord, y_coord, elev, trace_num, trace_int, tnum,
    decday, pressure, and trig.

    Parameters
    ----------
    lim: float (int if dimension=='snum')
        The value at which to crop.
    top_or_bottom: str, optional
        Crop off the left (lim is the first remaining trace/dist) or the right
        (lim is the first trace deleted).
        Default is left
    dimension: str, optional
        Evaluate in terms of trace_num (tnum) or distance (dist).
        Note that trace_num is 1-indexed.
        This defines the units for left_or_right.
        Default is tnum.
    """
    if left_or_right not in ['left', 'right']:
        raise ValueError('left_or_right must be left or right, not {:s}'.format(left_or_right))
    if dimension not in ['tnum', 'dist']:
        raise ValueError('Dimension must be in ["tnum", "dist"]')

    if dimension == 'dist':
        if lim > np.max(self.dist):
            raise ValueError('lim is larger than largest distance')
        if lim <= 0:
            raise ValueError('Distance should be strictly positive')
        ind = np.min(np.argwhere(self.dist >= lim))
    else:
        if int(lim) in (0, 1):
            raise ValueError('lim should be at least two to preserve some data')
        if lim > self.tnum:
            raise ValueError('lim should be less than tnum+1 {:d} in order to do anything'.format(self.tnum + 1))
        if lim == -1 or lim < -self.tnum:
            raise ValueError('If negative, lim should be in [-self.tnum; -1)')
        ind = int(lim) - 1

    if left_or_right == 'left':
        lims = [ind, self.data.shape[1]]
    else:
        lims = [0, ind]

    # Most variable just need subsetting
    self.data = self.data[:, lims[0]:lims[1]]
    for var in ['lat', 'long', 'pressure', 'trace_int', 'trig', 'elev', 'x_coord', 'y_coord', 'decday']:
        # some of these are optional, and trig may be set to a float rather than an array
        if getattr(self, var) is not None and isinstance(getattr(self, var), np.ndarray):
            setattr(self, var, getattr(self, var)[lims[0]:lims[1]])

    # More complex modifications for these two
    self.dist = self.dist[lims[0]:lims[1]] - self.dist[lims[0]]
    self.travel_time = self.trace_num[lims[0]:lims[1]] - lims[0] + 1

    # Finally tnum
    self.tnum = self.data.shape[1]


def restack(self, traces):
    """Restack all relevant data to the given number of traces.

    This function just takes the average of the given number of traces.
    This reduces file size and can get rid of noise.
    There are fancier ways to do this---
    if you have GPS, you probably want to restack to constant trace spacing instead.

    Parameters
    ----------
    traces: int
        The (odd) number of traces to stack
    """
    traces = int(traces)
    if traces % 2 == 0:
        print('Only will stack odd numbers of traces. Using {:d}'.format(int(traces + 1)))
        traces = traces + 1
    tnum = int(np.floor(self.tnum / traces))
    stack = np.zeros((self.snum, tnum))
    trace_int = np.zeros((tnum, ))
    oned_restack_vars = ['dist',
                         'pressure',
                         'trig_level',
                         'lat',
                         'long',
                         'x_coord',
                         'y_coord',
                         'elev',
                         'decday']
    oned_newdata = {key: np.zeros((tnum, )) if getattr(self, key) is not None else None for key in oned_restack_vars}
    for j in range(tnum):
        stack[:, j] = np.mean(self.data[:, j * traces:min((j + 1) * traces, self.data.shape[1])],
                              axis=1)
        trace_int[j] = np.sum(self.trace_int[j * traces:min((j + 1) * traces, self.data.shape[1])])
        for var, val in oned_newdata.items():
            if val is not None:
                val[j] = np.mean(getattr(self, var)[j * traces:
                                                    min((j + 1) * traces, self.data.shape[1])])
    self.tnum = tnum
    self.data = stack
    self.trace_num = np.arange(self.tnum).astype(int) + 1
    self.trace_int = trace_int
    for var, val in oned_newdata.items():
        setattr(self, var, val)
    self.flags.restack = True


def rangegain(self, slope):
    """Apply a range gain.

    Parameters
    ----------
    slope: float
        The slope of the linear range gain to be applied. Maybe try 1.0e-2?
    """
    if isinstance(self.trig, (float, int)):
        gain = self.travel_time[int(self.trig) + 1:] * slope
        self.data[int(self.trig + 1):, :] *= np.atleast_2d(gain).transpose()
    else:
        for i, trig in enumerate(self.trig):
            gain = self.travel_time[int(trig) + 1:] * slope
            self.data[int(trig) + 1:, i] *= gain
    self.flags.rgain = True


def agc(self, window=50, scaling_factor=50):
    """Try to do some automatic gain control

    This is from StoDeep--I'm not sure it is useful but it was easy to roll over so
    I'm going to keep it. I think you should have most of this gone with a bandpass,
    but whatever.

    Parameters
    ----------
    window: int, optional
        The size of window we use in number of samples (default 50)
    scaling_factor: int, optional
        The scaling factor. This gets divided by the max amplitude when we rescale the input.
        Default 50.
    """
    maxamp = np.zeros((self.snum,))
    # In the for loop, old code indexed used range(window // 2). This did not make sense to me.
    for i in range(self.snum):
        print(i, max(0, i - window // 2), min(i + window // 2, self.snum))
        maxamp[i] = np.max(np.abs(self.data[max(0, i - window // 2):
                                            min(i + window // 2, self.snum), :]))
    maxamp[maxamp == 0] = 1.0e-6
    self.data *= (scaling_factor / np.atleast_2d(maxamp).transpose()).astype(self.data.dtype)
    self.flags.agc = True


def constant_space(self, spacing, min_movement=1.0e-2):
    """Restack the radar data to a constant spacing.

    This method uses the GPS information (i.e. the distance, x, y, lat, and lon),
    to do a 1-d interpolation to get new values in the radargram.
    It also updates related variables like lat, long, elevation, and coordinates.
    To avoid retaining sections of the radargram when the antenna was in fact stationary,
    some minimum movement between traces is enforced.
    This value is in meters, and should change to be commensurate with the collection strategy
    (e.g. skiing a radar is slower than towing it with a snowmobile).

    This function comprises the second half of what was done by StoDeep's interpdeep.
    If you have GPS data from an external, high-precision GPS, you would first want to call
    `impdar.lib.gpslib.kinematic_gps_control` so that the GPS-related variables are all
    improved, then you would want to call this method.
    `impdar.lib.gpslib` provides some wrappings for doing both steps
    and for loading in the external GPS data.

    Parameters
    ----------
    spacing: float
        Target trace spacing, in meters
    min_movement: float, optional
        Minimum trace spacing. If there is not this much separation, toss the next shot.
        Set high to keep everything. Default 1.0e-2.
    """
    # eliminate an interpolation error by masking out little movement
    good_vals = np.hstack((np.array([True]), np.diff(self.dist * 1000.) >= min_movement))
    new_dists = np.arange(np.min(self.dist[good_vals]),
                          np.max(self.dist[good_vals]),
                          step=spacing / 1000.0)
    self.data = interp1d(self.dist[good_vals], self.data[:, good_vals])(new_dists)

    for attr in ['lat', 'long', 'elev', 'x_coord', 'y_coord', 'decday']:
        setattr(self,
                attr,
                interp1d(self.dist[good_vals], getattr(self, attr)[good_vals])(new_dists))

    self.tnum = self.data.shape[1]
    self.trace_num = np.arange(self.tnum).astype(int) + 1
    self.dist = new_dists
    self.trace_int = np.hstack((np.array(np.nanmean(np.diff(self.dist))),
                                np.diff(self.dist))) * 1000.
    try:
        self.flags.interp[0] = 1
        self.flags.interp[1] = spacing
    except (IndexError, TypeError):
        self.flags.interp = np.ones((2,))
        self.flags.interp[1] = spacing


def elev_correct(self, v_avg=1.69e8):
    """Move the surface down in the data array to account for surface elevation.

    NMO depth attribute must have been created before elev_correct is called.
    This method should generally be called after you have interpolated precision GPS onto
    the data, otherwise the noise a handheld GPS will make the results look pretty bad.

    Be aware that this is not a precise conversion if your nmo correction had antenna
    separation, or if you used adepth-variable velocity structure. This is because we have
    a single vector describing depths in the data array, so only one value for each depth
    step.

    Parameters
    ----------
    v_avg: float, optional
        Average velocity. This is what will define the depth slices in the new data array.
        Default 1.69e8.

    Raises
    ------
    ValueError:
        If there is no nmo_depth since this is used for calculating depths

    """
    if self.nmo_depth is None:
        raise ValueError('Run nmo before elev_correct so that we have depth scale')
    # calculate number of rows that must be added
    elev_diffs = np.max(self.elev) - self.elev
    max_diff = np.max(elev_diffs)

    dz_avg = self.dt * (v_avg / 2.)
    max_samp = int(np.floor(max_diff / dz_avg))

    data_old = self.data.copy()
    self.data = np.zeros((data_old.shape[0] + max_samp, data_old.shape[1]))
    self.data[:, :] = np.nan

    for i in range(self.data.shape[1]):
        left_ind = int(elev_diffs[i] // dz_avg)
        self.data[left_ind: left_ind + data_old.shape[0], i] = data_old[:, i]

    self.elevation = np.hstack((np.arange(np.max(self.elev), np.min(self.elev), -dz_avg),
                                np.min(self.elev) - self.nmo_depth))
    self.flags.elev = 1<|MERGE_RESOLUTION|>--- conflicted
+++ resolved
@@ -12,11 +12,7 @@
 
 import numpy as np
 from scipy.interpolate import interp1d
-<<<<<<< HEAD
-=======
-from ..permittivity_models import *
-# from ._RadarData import RadarData
->>>>>>> 56735a27
+from ..permittivity_models import firn_permittivity
 
 
 def reverse(self):
@@ -45,7 +41,6 @@
         print('Profile direction reversed')
         self.flags.reverse = True
 
-<<<<<<< HEAD
 
 def constant_sample_depth_spacing(self):
     # First, we make a new array of depths
@@ -61,10 +56,7 @@
     self.nmo_depth = depths
 
 
-def nmo(self, ant_sep, uice=1.69e8, uair=3.0e8):
-=======
-def nmo(self, ant_sep, uice=1.69e8, uair=3.0e8, rho_profile=None):
->>>>>>> 56735a27
+def nmo(self, ant_sep, uice=1.69e8, uair=3.0e8, rho_profile=None, permittivity_model=firn_permittivity):
     """Normal move-out correction.
 
     Converts travel time to distance accounting for antenna separation.
@@ -77,8 +69,10 @@
         Antenna separation in meters.
     uice: float or np.ndarray (2 x m), optional
         Speed of light in ice, in m/s. (different from StoDeep!!). Default 1.69e8.
-        This can also be a 2d array to give variable wavespeed with depth (positive down).
-        First column is depths, second column wavespeeds.
+    uair: float, optional
+        Speed of light in air. Default 3.0e8
+    rho_profile: str,optional
+        Filename for a csv file with density profile (depths in first column and densities in second)
         Note that using a variable uice will break the linear scaling between depth and time,
         so we are forced to choose whether the y-axis is linear in speed or time.
         I chose time, since this eases calculations like migration.
@@ -86,10 +80,6 @@
         so the depth variations are averaged out.
         You can use the helper function constant_sample_depth_spacing() in order to correct this,
         but you should call that after migration.
-    uair: float, optional
-        Speed of light in air. Default 3.0e8
-    rho_profile: str,optional
-        Filename for a csv file with density profile (depths in first column and densities in second)
     """
     # Conversion of StO nmodeep v2.4
     #   Modifications:
@@ -104,13 +94,6 @@
 
     # Preliminary handling of the uice
     # We are going to standardize for either type of uice input
-    if isinstance(uice, (float, int)):
-        def u_ice_func(depth):
-            return uice
-    else:
-        u_ice_func = interp1d(uice[:, 0], uice[:, 1], fill_value='extrapolate')
-
-    # calculate travel time of air wave
     tair = ant_sep / uair
     # Calculate direct ice wave time
     tice = ant_sep / uice
@@ -125,13 +108,6 @@
     else:
         nmodata = self.data.copy()
 
-<<<<<<< HEAD
-    # Calculate direct ice wave time
-    # Use a value just larger than 0.
-    tice = ant_sep / u_ice_func(1.0e-8)
-
-=======
->>>>>>> 56735a27
     # Calculate sample location for time=0 when radar pulse is transmitted
     #  (Note: trig is the air wave arrival)
     # Switched from rounding whole right side to just rounding (tair/dt)
@@ -189,30 +165,16 @@
     self.travel_time = np.arange((-self.trig) * self.dt,
                                  (nmodata.shape[0] - nair) * self.dt,
                                  self.dt) * 1.0e6
-<<<<<<< HEAD
-
-    self.nmo_depth = np.zeros_like(self.travel_time)
-    self.nmo_depth[0] = self.travel_time[0] / 2. * u_ice_func(0) * 1.0e-6
-    for i in range(1, len(self.travel_time)):
-        # we are going to be slightly lazy here, and guess at the middle depth of the packet to get the velocity
-        middle_depth_guess = self.nmo_depth[i - 1] + (self.travel_time[i] - self.travel_time[i - 1]) / 4. * u_ice_func(self.nmo_depth[i]) * 1.0e-6
-        self.nmo_depth[i] = self.nmo_depth[i - 1] + (self.travel_time[i] - self.travel_time[i - 1]) / 2. * u_ice_func(middle_depth_guess) * 1.0e-6
-
-    # sanity check...
-    if isinstance(uice, (float, int)):
-        assert np.allclose(self.nmo_depth, self.travel_time / 2. * uice * 1.0e-6)
-=======
-    if rho_profile == None:
+    if rho_profile is None:
         self.nmo_depth = self.travel_time / 2. * uice * 1.0e-6
     else:
+        rho_profile_data = np.genfromtxt(rho_profile, delimiter=',')
         try:
-            rho_profile_data = np.genfromtxt(rho_profile,delimiter=',')
-            profile_depth = rho_profile_data[:,0]
-            profile_rho = rho_profile_data[:,1]
-            traveltime_to_depth(self,profile_depth,profile_rho)
-        except:
-            TypeError('Cannot load the depth-density profile')
->>>>>>> 56735a27
+            profile_depth = rho_profile_data[:, 0]
+            profile_rho = rho_profile_data[:, 1]
+            traveltime_to_depth(self, profile_depth, profile_rho, c=uair, permittivity_model=permittivity_model)
+        except IndexError:
+            IndexError('Cannot load the depth-density profile')
 
     self.data = nmodata
 
@@ -223,13 +185,12 @@
         self.flags.nmo = np.ones((2, ))
         self.flags.nmo[1] = ant_sep
 
-<<<<<<< HEAD
-=======
-def traveltime_to_depth(self,profile_depth,profile_rho,c=300e6,permittivity_model=firn_permittivity):
+
+def traveltime_to_depth(self, profile_depth, profile_rho, c=3.0e8, permittivity_model=firn_permittivity):
     """
     Convert travel_time to depth based on density profile
 
-    This is implemented within the nmo processing function
+    This is called from within the nmo processing function
     It defines nmo_depth, the moveout-corrected depth, in the case of a variable velocity
 
     Parameters
@@ -243,24 +204,24 @@
     permittivity_model: function
         specific permittivity model to use
     """
-     # get the input velocity-depth profile
+    # get the input velocity-depth profile
     eps = np.real(permittivity_model(profile_rho))
-    profile_u = c/np.sqrt(eps)
+    profile_u = c / np.sqrt(eps)
     # iterate over time, moving down according to the velocity at each step
     z = 0.
-    self.nmo_depth = np.nan*np.ones_like(self.travel_time)
-    for i,t in enumerate(self.travel_time):
-        if t<0.:
+    self.nmo_depth = np.nan * np.ones_like(self.travel_time)
+    for i, t in enumerate(self.travel_time):
+        if t < 0.:
             continue
-        elif t<self.dt*1e6:
+        elif t < self.dt * 1.0e6:
             step_u = profile_u[0]
-            z += t/2. * step_u * 1e-6
+            z += t / 2. * step_u * 1e-6
             self.nmo_depth[i] = z
         else:
-            step_u = profile_u[np.argmin(abs(profile_depth-z))]
-            z += self.dt/2. * step_u
+            step_u = profile_u[np.argmin(abs(profile_depth - z))]
+            z += self.dt / 2. * step_u
             self.nmo_depth[i] = z
->>>>>>> 56735a27
+
 
 def crop(self, lim, top_or_bottom='top', dimension='snum', uice=1.69e8):
     """Crop the radar data in the vertical. We can take off the top or bottom.
