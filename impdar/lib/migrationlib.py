#! /usr/bin/env python
# -*- coding: utf-8 -*-
# vim:fenc=utf-8
"""

Migration routines for ImpDAR

Much of this code is either directly referencing or written from older scripts in SeisUnix:
https://github.com/JohnWStockwellJr/SeisUnix/wiki
Options are:
    Kirchhoff (diffraction summation)
    Stolt (frequency wavenumber, constant velocity)
    Gazdag (phase shift, either constant or depth-varying velocity)
    SeisUnix (reference su routines directly)

Author:
Benjamin Hills
bhills@uw.edu
University of Washington
Earth and Space Sciences

Mar 12 2019

"""

from __future__ import print_function
import sys
import os
import subprocess as sp

import numpy as np
import time
from scipy import sparse
from scipy.interpolate import griddata, interp2d, interp1d


def migrationKirchhoff(dat, vel=1.69e8, vel_fn=None, nearfield=False):
    """Kirchhoff Migration (Berkhout 1980; Schneider 1978; Berryhill 1979)

    This migration method uses an integral solution to the scalar wave equation Yilmaz (2001) eqn 4.5.
    The algorithm cycles through every sample in each trace, creating a hypothetical diffraciton
    hyperbola for that location,
        t(x)^2 = t(0)^2 + (2x/v)^2
    To migrate, we integrate the power along that hyperbola and assign the solution to the apex point.
    There are two terms in the integral solution, Yilmaz (2001) eqn 4.5, a far-field term and a
    near-field term. Most algorithms ignore the near-field term because it is small. Here there is an option,
    but default is to ignore.

    Parameters
    ---------
    dat: data as a class in the ImpDAR format
    vel: wave velocity, default is for ice
    nearfield: boolean to indicate whether or not to use the nearfield term in summation

    Output
    ---------
    dat: data as a class in the ImpDAR format (with dat.data now being migrated data)

    """

    print('Kirchhoff Migration (diffraction summation) of %.0fx%.0f matrix' % (dat.tnum, dat.snum))
    # check that the arrays are compatible
    _check_data_shape(dat)
    # start the timer
    start = time.time()
    # Calculate the time derivative of the input data
    gradD = np.gradient(dat.data, dat.travel_time / 1.0e6, axis=0)
    # Create an empty array to fill with migrated data
    migdata = np.zeros_like(dat.data)

    # Try to cache some variables that we need lots
    tt_sec = dat.travel_time / 1.0e6
    max_travel_time = np.max(tt_sec)
    # Cache the depths
    zs = vel * tt_sec/2.
    zs2 = zs**2.

    # Loop through all traces
    print('Migrating trace number:')
    for xi in range(dat.tnum):
        print('{:d}, '.format(xi), end='')
        sys.stdout.flush()
        # get the trace distance
        x = dat.dist[xi]
        dists2 = (dat.dist - x)**2.
        # Loop through all samples
        for ti in range(dat.snum):
            # get the radial distances between input point and output point
            rs = np.sqrt(dists2 + zs2[ti])
            # find the cosine of the angle of the tangent line, correct for obliquity factor
            with np.errstate(invalid='ignore'):
                costheta = zs[ti] / rs
            # get the exact indices from the array (closest to rs)
            Didx = np.argmin(np.abs(np.atleast_2d(tt_sec).transpose() - 2. * rs / vel), axis=0)
            # integrate the farfield term
            gradDhyp = gradD[Didx, np.arange(len(Didx))]
            gradDhyp[2. * rs / vel > max_travel_time] = 0.    # zero points that are outside of the domain
            integral = np.nansum(gradDhyp * costheta / vel)  # TODO: Yilmaz eqn 4.5 has an extra r in this weight factor???
            # integrate the nearfield term
            if nearfield:
                Dhyp = dat.data[Didx, np.arange(len(Didx))]
                Dhyp[2. * rs / vel > max_travel_time] = 0.    # zero points that are outside of the domain
                integral += np.nansum(Dhyp * costheta / rs**2.)
            # sum the integrals and output
            migdata[ti, xi] = 1. / (2. * np.pi) * integral
    dat.data = migdata.copy()
    # print the total time
    print('')
    print('Kirchhoff Migration of %.0fx%.0f matrix complete in %.2f seconds'
          % (dat.tnum, dat.snum, time.time() - start))
    return dat


def migrationStolt(dat,vel=1.68e8,htaper=100,vtaper=1000):
    """Stolt Migration (Stolt, 1978, Geophysics)

    This is by far the fastest migration method. It is a simple transformation from
    frequency-wavenumber (FKx) to wavenumber-wavenumber (KzKx) space.

    Parameters
    ---------
    dat: data as a class in the ImpDAR format
    vel: wave velocity, default is for ice
    htaper: number of traces for the linear horizontal taper from the edges of the domain
    vtaper: number of samples for the vertical taper from the top and bottom.

    Output
    ---------
    dat: data as a class in the ImpDAR format (with dat.data now being migrated data)

    """

    print('Stolt Migration (f-k migration) of %.0fx%.0f matrix'%(dat.tnum,dat.snum))
    # check that the arrays are compatible
    _check_data_shape(dat)

    # save the start time
    start = time.time()
    # taper
    h = np.minimum(np.arange(dat.tnum),np.arange(dat.tnum)[::-1])/htaper
    v = np.minimum(np.arange(dat.snum),np.arange(dat.snum)[::-1])/vtaper
    h[h>1.] = 1.
    v[v>1.] = 1.
    H,V = np.meshgrid(h,v)
    dat.data *= H*V
    # 2D Forward Fourier Transform to get data in frequency-wavenumber space, FK = D(kx,z=0,ws)
    FK = np.fft.fft2(dat.data,(dat.snum,dat.tnum))[:dat.snum//2]
    # get the temporal frequencies
    ws = 2.*np.pi*np.fft.fftfreq(dat.snum, d=dat.dt)[:dat.snum//2]
    # get the horizontal wavenumbers
    if np.mean(dat.trace_int) <= 0:
        Warning("The trace spacing, variable 'dat.trace_int', should be greater than 0. Using gradient(dat.dist) instead.")
        trace_int = np.gradient(dat.dist)
    else:
        trace_int = dat.trace_int
    kx = 2.*np.pi*np.fft.fftfreq(dat.tnum, d=np.mean(trace_int))
    # interpolate from frequency (ws) into wavenumber (kz)
    interp_real = interp2d(kx,ws,FK.real)
    interp_imag = interp2d(kx,ws,FK.imag)
    # interpolation will move from frequency-wavenumber to wavenumber-wavenumber, KK = D(kx,kz,t=0)
    KK = np.zeros_like(FK)
    print('Interpolating from temporal frequency (ws) to vertical wavenumber (kz):')
    print('Interpolating:')
    # for all temporal frequencies
    for zj in range(dat.snum//2):
        kzj = ws[zj]*2./vel
        if zj%100 == 0:
            print(int(ws[zj]/1e6/2/np.pi), 'MHz, ', end='')
            sys.stdout.flush()
        # for all horizontal wavenumbers
        for xi in range(len(kx)):
            kxi = kx[xi]
            # migration conversion to wavenumber (Yilmaz equation C.53)
            wsj = vel/2.*np.sqrt(kzj**2.+kxi**2.)
            # get the interpolated FFT values, real and imaginary, S(kx,kz,t=0)
            KK[zj,xi] = interp_real(kxi,wsj) + 1j*interp_imag(kxi,wsj)
    # all vertical wavenumbers
    kz = ws*2./vel
    # grid wavenumbers for scaling calculation
    kX,kZ = np.meshgrid(kx,kz)
    # scaling for obliquity factor (Yilmaz equation C.56)
    with np.errstate(invalid='ignore'):
        scaling = kZ/np.sqrt(kX**2.+kZ**2.)
    KK *= scaling
    # the DC frequency should be 0.
    KK[0,0] = 0.+0j
    # 2D Inverse Fourier Transform to get back to distance spce, D(x,z,t=0)
    dat.data = np.real(np.fft.ifft2(KK))
    # Cut array to input matrix dimensions
    dat.data = dat.data[:dat.snum,:dat.tnum]

    # this changes the vertical scale
    print('Rescaling TWTT')
    dat.travel_time = np.arange(dat.travel_time[0], dat.travel_time[-1], dat.data.shape[0])
    dat.dt = dat.dt * 2.
    dat.snum = dat.data.shape[0]

    # print the total time
    print('')
    print('Stolt Migration of %.0fx%.0f matrix complete in %.2f seconds'
          %(dat.tnum,dat.snum,time.time()-start))
    return dat


def migrationPhaseShift(dat,vel=1.69e8,vel_fn=None,htaper=100,vtaper=1000):
    """

    Phase-Shift Migration
    case with constant velocity, v=constant (Gazdag 1978, Geophysics)
    case with layered velocities, v(z) (Gazdag 1978, Geophysics)
    case with vertical and lateral velocity variations, v(x,z) (Ristow and Ruhl 1994, Geophysics)

    Phase-shifting migration for constant, layered, and laterally varying velocity structures.
    This method works down from the surface, using the imaging principle
    (i.e. summing over all frequencies to get the solution at t=0)
    for the migrated section at each step.

    **
    The foundation of this script was taken from two places:
    Matlab code written by Andreas Tzanis, Dept. of Geophysics, University of Athens (2005)
    Seis Unix script sumigffd.c, Credits: CWP Baoniu Han, July 21th, 1997
    **

    Parameters
    ---------
    dat: data as a class in the ImpDAR format
    vel: v(x,z)
        Up to 2-D array with three columns for velocities (m/s), and z/x (m).
        Array structure is velocities in first column, z location in second, x location in third.
        If uniform velocity (i.e. vel=constant) input constant
        If layered velocity (i.e. vel=v(z)) input array with shape (#vel-points, 2) (i.e. no x-values)
    vel_fn: filename for layered velocity input, .txt file with columns for v, x, z

    Output
    ---------
    dat: data as a class in the ImpDAR format (with dat.data now being migrated data)

    """

    print('Phase-Shift Migration of %.0fx%.0f matrix'%(dat.tnum,dat.snum))
    # check that the arrays are compatible
    _check_data_shape(dat)

    # save the start time
    start = time.time()
    # taper
    h = np.minimum(np.arange(dat.tnum),np.arange(dat.tnum)[::-1])/htaper
    v = np.minimum(np.arange(dat.snum),np.arange(dat.snum)[::-1])/vtaper
    h[h>1.] = 1.
    v[v>1.] = 1.
    H,V = np.meshgrid(h,v)
    dat.data *= H*V
    # pad the array with zeros up to the next power of 2 for discrete fft
    nt = 2**(np.ceil(np.log(dat.snum)/np.log(2))).astype(int)
    # get frequencies and wavenumbers
    if np.mean(dat.trace_int) <= 0:
        Warning("The trace spacing, variable 'dat.trace_int', should be greater than 0. Using gradient(dat.dist) instead.")
        trace_int = np.gradient(dat.dist)
    else:
        trace_int = dat.trace_int
    kx = 2.*np.pi*np.fft.fftfreq(dat.tnum,d=np.mean(trace_int))
    ws = 2.*np.pi*np.fft.fftfreq(nt,d=dat.dt)
    # 2D Forward Fourier Transform to get data in frequency-wavenumber space, FK = D(kx,z=0,ws)
    FK = np.fft.fft2(dat.data,(nt,dat.tnum))
    # Velocity structure from input
    if vel_fn is not None:
        try:
            vel = np.genfromtxt(vel_fn)
            print('Velocities loaded from %s.'%vel_fn)
        except:
            raise TypeError('File %s was given for input velocity array, but cannot be loaded. Please reformat to txt file.'%vel_fn)
    vmig = getVelocityProfile(dat,vel)
    # Migration by phase shift, frequency-wavenumber (FKx) to time-wavenumber (TKx)
    TK = phaseShift(dat, vmig, vel, kx, ws, FK)
    # Transform from time-wavenumber (TKx) to time-space (TX) domain to get migrated section
    dat.data = np.fft.ifft(TK).real
    # print the total time
    print('')
    print('Phase-Shift Migration of %.0fx%.0f matrix complete in %.2f seconds'
          %(dat.tnum,dat.snum,time.time()-start))
    return dat


def migrationTimeWavenumber(dat,vel=1.69e8,vel_fn=None,htaper=100,vtaper=1000):
    """

    Time-Wavenumber Migration

    The migration is a reverse time migration in the (t,k) domain. In the
    first step, the data g(t,x) are Fourier transformed x->k into
    the time-wavenumber domain g(t,k).
    Then looping over wavenumbers, the data are then reverse-time
    finite-difference migrated, wavenumber by wavenumber.  The resulting
    migrated data m(tau,k), now in the tau (migrated time) and k domain,
    are inverse fourier transformed back into m(tau,xout) and written out.

    **
    The foundation of this script was taken from:
    Seis Unix script sumigtk.c, Credits: CWP Dave Hale, November 5th, 1990
    **

    Parameters
    ---------
    dat: data as a class in the ImpDAR format
    vel: v(x,z)
        Up to 2-D array with three columns for velocities (m/s), and z/x (m).
        Array structure is velocities in first column, z location in second, x location in third.
        If uniform velocity (i.e. vel=constant) input constant
        If layered velocity (i.e. vel=v(z)) input array with shape (#vel-points, 2) (i.e. no x-values)
    vel_fn: filename for layered velocity input, .txt file with columns for v, x, z

    Output
    ---------
    dat: data as a class in the ImpDAR format (with dat.data now being migrated data)

    """
    print('Time-Wavenumber Migration of %.0fx%.0f matrix'%(dat.tnum,dat.snum))
    # check that the arrays are compatible
    _check_data_shape(dat)

    # save the start time
    start = time.time()
    # taper
    h = np.minimum(np.arange(dat.tnum),np.arange(dat.tnum)[::-1])/htaper
    v = np.minimum(np.arange(dat.snum),np.arange(dat.snum)[::-1])/vtaper
    h[h>1.] = 1.
    v[v>1.] = 1.
    H,V = np.meshgrid(h,v)
    dat.data *= H*V
    # get wavenumbers
    if np.mean(dat.trace_int) <= 0:
        Warning("The trace spacing, variable 'dat.trace_int', should be greater than 0. Using gradient(dat.dist) instead.")
        trace_int = np.gradient(dat.dist)
    else:
        trace_int = dat.trace_int
    kx = 2.*np.pi*np.fft.fftfreq(dat.tnum,d=np.mean(trace_int))
    # 1D Forward Fourier Transform to get data in time-wavenumber space, TK = D(kx,z=0,ts)

    # Loop over wavenumbers for reverse time migration
    for k in kx:
        continue

    # 1D Inverse Fourier Transform to get data back into migrated time-distance space

    # print the total time
    print('')
    print('Time-Wavenumber Migration of %.0fx%.0f matrix complete in %.2f seconds'
          %(dat.tnum,dat.snum,time.time()-start))
    return dat


<<<<<<< HEAD
def migrationSeisUnix(dat,
                      mtype='sumigtk',
                      vel=1.69e8,
                      vel_fn=None,
                      tmig=0,
                      verbose=1,
                      nxpad=100,
                      htaper=100,
                      vtaper=1000,
                      nz=None,
                      dz=None):
=======
def migrationSeisUnix(dat,mtype='sumigtk',vel=1.69e8,vel_fn=None,tmig=0,verbose=1,nxpad=100,htaper=100,vtaper=100,nz=1,dz=1,*args,**kwargs):
>>>>>>> 03f926c2
    """

    Migration through Seis Unix. For now only three options:
    ---------
    1) sumigtk - Migration via T-K domain method for common-midpoint stacked data
    2) sugffd - Fourier finite difference migration for zero-offset data. This method is a hybrid
                migration which combines the advantages of phase shift and finite difference migrations.
    3) sustolt - Stolt migration for stacked data or common-offset gathers


    Parameters
    ---------
    dat: data as a class in the ImpDAR format
    vel: wave velocity, default is for ice
    vfile=         name of file containing velocities
    dx:  distance between successive
    fmax=Nyquist            maximum frequency
    tmig=0.0                times corresponding to interval velocities in vmig
    nxpad=0                 number of cdps to pad with zeros before FFT
    ltaper=0                length of linear taper for left and right edges
    verbose=0               =1 for diagnostic print
    dt=from header(dt) or  .004    time sampling interval
    ft=0.0                 first time sample
    ntau=nt(from data)     number of migrated time samples
    dtau=dt(from header)   migrated time sampling interval
    ftau=ft                first migrated time sample
    Q=1e6                  quality factor
    ceil=1e6               gain ceiling beyond which migration ceases

    Output
    ---------
    dat: data as a class in the ImpDAR format (with dat.data now being migrated data)

    """

    if sp.Popen(['which', mtype]).wait() != 0:
        raise FileNotFoundError('Cannot find chosen SeisUnix migration routine,' + mtype + '. Either install or choose a different migration routine.')

    # save to seisunix format for migration with SU routines
    out_fn = os.path.splitext(dat.fn)[0] + '.sgy'
    dat.save_as_segy(out_fn)

    # Get the trace spacing
    if np.mean(dat.trace_int) <= 0:
        Warning("The trace spacing, variable 'dat.trace_int', should be greater than 0. Using gradient(dat.dist) instead.")
        trace_int = np.gradient(dat.dist)
    else:
        trace_int = dat.trace_int
    dx = np.mean(trace_int)
    if nz is None:
        nz = dat.snum
    if dz is None:
        dz = 169 * dat.travel_time[-1] / 2 / dat.snum

    # Do the migration through the command line
    segy_name = os.path.splitext(dat.fn)[0]
    bin_fn = os.path.splitext(dat.fn)[0] + '_mig.bin'

    ps1 = sp.Popen(['segyread', 'tape=' + segy_name + '.sgy'], stdout=sp.PIPE)
    ps2 = sp.Popen(['segyclean'], stdin=ps1.stdout, stdout=sp.PIPE)
    # Time Wavenumber
    if mtype == 'sumigtk':
        ps3 = sp.Popen(['sumigtk',
                        'tmig={:f}'.format(tmig),
                        'vmig={:f}'.format(vel * 1.e-6),
                        'verbose=' + str(verbose),
                        'nxpad={:d}'.format(int(nxpad)),
                        'ltaper={:d}'.format(htaper),
                        'dxcdp={:f}'.format(dx)],
                       stdout=sp.PIPE,
                       stdin=ps2.stdout)

        ps4 = sp.Popen(['sustrip', segy_name + '_' + mtype + '.sgy'], stdin=ps3.stdout, stdout=sp.PIPE)
    # Fourier Finite Difference
    elif mtype == 'sumigffd':
        if vel_fn is None:
            raise ValueError('vel_fn needed for gffd')
        ps3 = sp.Popen(['sumigffd',
                        'vfile=' + vel_fn,
                        'nz={:d}'.format(nz),
                        'dz={:f}'.format(dz),
                        'dt={:f}'.format(dat.dt * 1.0e-6),
                        'dx={:f}'.format(dx)],
                       stdout=sp.PIPE,
                       stdin=ps2.stdout)
        ps4 = sp.Popen(['sustrip', segy_name + '_' + mtype + '.sgy'], stdin=ps3.stdout, stdout=sp.PIPE)
    # Stolt
    elif mtype == 'sustolt':
        ps3 = sp.Popen(['sustolt',
                        'tmig={:f}'.format(tmig),
                        'vmig={:f}'.format(vel * 1.0e-6),
                        'verbose=' + str(verbose),
                        'lstaper={:d}'.format(htaper),
                        'lbtaper={:d}'.format(vtaper),
                        'dxcdp={:f}'.format(dx),
                        'cdpmin=0',
                        'cdpmax={:d}'.format(dat.tnum)],
                       stdout=sp.PIPE,
                       stdin=ps2.stdout)
        ps4 = sp.Popen(['sustrip', segy_name + '_' + mtype + '.sgy'], stdin=ps3.stdout, stdout=sp.PIPE)
    # Stolt
    else:
        ps1.stdout.close()
        ps2.communicate()

        raise ValueError('The SeisUnix migration routine', mtype, 'has not been implemented in ImpDAR. Optionally, use ImpDAR to convert to SegY and run the migration in the command line.')

    ps1.wait()
    ps2.wait()
    ps3.wait()
    with open(bin_fn, 'wb') as fout:
        fout.write(ps4.communicate()[0])
    with open(bin_fn, 'rb') as fid:
        data_flat = np.fromfile(fid, np.float32)
    ps1.stdout.close()
    ps2.stdout.close()
    ps3.stdout.close()
    ps4.stdout.close()

    dat.data = np.transpose(np.reshape(data_flat, (dat.tnum, dat.snum)))
    os.remove(bin_fn)
    os.remove('header')
    os.remove('binary')
    os.remove(segy_name + '.sgy')
    return dat

# -----------------------------------------------------------------------------
# -----------------------------------------------------------------------------
# -----------------------------------------------------------------------------
# -----------------------------------------------------------------------------
# -----------------------------------------------------------------------------
# -----------------------------------------------------------------------------
# Supporting functions

def phaseShift(dat, vmig, vels_in, kx, ws, FK):
    """

    Phase-Shift migration to get from frequency-wavenumber (FKx) space to time-wavenumber (TKx) space.
    This is for either constant or layered velocity v(z).

    **
    The foundation of this script was taken from Matlab code written by Andreas Tzanis,
    Dept. of Geophysics, University of Athens (2005)
    **

    Parameters
    ---------
    dat: data as a dictionary in the ImpDAR format
    vmig: migration velocity (m/s)
        can be constant or 1-D or 2-D array
    vels_in: v(x,z)
        Up to 2-D array with three columns for velocities (m/s), and z/x (m).
        Array structure is velocities in first column, z location in second, x location in third.
        If uniform velocity (i.e. vel=constant) input constant
        If layered velocity (i.e. vel=v(z)) input array with shape (#vel-points, 2) (i.e. no x-values)
    kx: horizontal wavenumbers
    ws: temporal frequencies
    FK: 2-D array of the data image in frequency-wavenumber space (FKx)

    Output
    ---------
    TK: 2-D array of the migrated data image in time-wavenumber space (TKx).

    """

    # initialize the time-wavenumber array to be filled with complex values
    TK = np.zeros((dat.snum,len(kx)))+0j

    # Uniform velocity case, vmig=constant
    if not hasattr(vmig,"__len__"):
        print('Constant velocity %s m/usec'%(vmig/1e6))
        # iterate through all frequencies
        print('Frequency: ',end='')
        sys.stdout.flush()

        print('Frequency: ')
        for iw in range(len(ws)):
            w = ws[iw]
            if w == 0.0:
                w = 1e-10/dat.dt
            if iw%100 == 0:
                print(int(w/1e6/(2.*np.pi)),'MHz',', ',end='')
                sys.stdout.flush()
            # remove frequencies outside of the domain
            vkx2 = (vmig*kx/2.)**2.
            ik = np.argwhere(vkx2 < w**2.)
            FFK = FK[iw,ik]
            # get the phase for shift
            phase = (-w*dat.dt*np.sqrt(1.0 - vkx2[ik]/w**2.)).real
            cp = np.conj(np.cos(phase)+1j*np.sin(phase))
            # Accumulate output image (time-wavenumber space) summed over all frequencies
            for itau in range(dat.snum):
                 FFK *= cp
                 TK[itau,ik] += FFK

    else:
        # Layered and/or lateral velocity case, vmig=v(x,z)
        if len(vmig) != dat.snum:
            raise ValueError('Interpolated velocity profile is not the length of the number of samples in a trace.')
        if hasattr(vmig[0],"__len__"):
            print('2-D velocity structure, Fourier Finite-Difference Migration')
            # Finite Difference Stencil
            stencil = Sp_Matr(dat.tnum,-2,1,1)
            FFX_last = 0.
        else:
            print('1-D velocity structure, Gazdag Migration')
            print('Velocities (m/s): %.2e',vels_in[:,0])
            print('Depths (m):',vels_in[:,1])
            print('Travel Times ($\mu$ sec):',dat.travel_time)
        # iterate through all output travel times
        for itau in range(dat.snum):
            tau = dat.travel_time[itau]/1e6
            if itau%100 == 0:
                print('Time %.2e, ' %(tau), end='')
                sys.stdout.flush()
            # iterate through all frequencies
            for iw in range(len(ws)):
                w = ws[iw]
                if w == 0.0:
                    w = 1e-10/dat.dt

                # Get foreground and background velocities
                if hasattr(vmig[itau],"__len__"):
                    vbg = np.min(vmig[itau])
                    vfg = vmig[itau]-vbg
                else:
                    vbg = vmig[itau]

                ### Retardation term
                # cosine squared
                coss = 1.0+0j - (0.5*vbg*kx/w)**2.
                # calculate phase for shift
                phase = (-w*dat.dt*np.sqrt(coss)).real
                cshift = np.conj(np.cos(phase)+1j*np.sin(phase))
                FK[iw] *= cshift

                if hasattr(vmig[itau],"__len__"):
                    # inverse fourier tranform to frequency-space domain
                    FFX = np.fft.ifft(FK[iw])

                    ### Thin-lens term (Stoffa et al. 1990)
                    phase2 = (1./vbg - 2./vfg)*w*dat.dt # TODO: I am pretty sure that this is wrong
                    cshift2 = np.cos(phase2) + 1j*np.sin(phase2)
                    FFX *= cshift2

                    ### Diffraction term, Finite Difference operator
                    if itau > 0:
                        FFX = fourierFiniteDiff(dat,vfg,w,FFX,FFX_last,stencil)
                    FFX_last = FFX

                    # Fourier transform back to frequency-wavenumber domain
                    FK[iw] = np.fft.fft(FFX)

                # zero if outside domain
                idx = coss <= (tau/dat.travel_time[-1]/1e6)**2.
                FK[iw,idx] = 0.0 + 0j
                # sum over all frequencies
                TK[itau] += FK[iw]

    # Cut to original array size
    TK = TK[:,:dat.tnum]
    # Normalize for inverse FFT
    TK /= dat.snum
    return TK


def fourierFiniteDiff(dat, vs, w, FFX, FFX_last, stencil, alpha=0.5,beta=0.25):
    """

    Fourier Finite-Difference operator to correct for diffraction in the phase-shift method.
    This is for variable velocity v(x,z).

    Parameters
    ---------
    dat: data as a dictionary in the ImpDAR format
    vs: 1-D array of migration velocity (m/s)
    w: scalar temporal frequency
    FFX: 2-D array of the data image in frequency-space (FX)
    FFX_last: same as FFX but for the last iteration (i.e. tau-1)
    alpha: coefficient on second order term, default to 0.5 for 45-degree equation
    beta: coefficient on third order term, default to 0.25 for 45-degree equation

    Output
    ---------
    FFX: Updated input term, 2-D array of the data image in frequency-space (FX)

    """

    # Coefficients
    dx = np.mean(dat.trace_int)
    coeff1 = dat.dt*alpha*vs**2./(1j*4.*w*dx**2.)
    coeff2 = -beta*vs**2./(4.*w**2.*dx**2.)

    # Update equation, explicit backward Euler
    FFX = FFX_last + coeff1*(stencil*FFX) + coeff2*(stencil*FFX - stencil*FFX_last)
    return FFX


def Sp_Matr(N,diag,k1,k2,k3=0,k4=0,nx=0):
    A = sparse.lil_matrix((N, N))           #Function to create a sparse Matrix
    A.setdiag((diag)*np.ones(N))            #Set the diagonal
    A.setdiag((k1)*np.ones(N-1),k=1)        #Set the first upward off-diagonal.
    A.setdiag((k2)*np.ones(N-1),k=-1)       #Set the first downward off-diagonal
    A.setdiag((k3)*np.ones(N-nx),k=nx)      #Set for diffusion from above node
    A.setdiag((k4)*np.ones(N-nx),k=-nx)     #Set for diffusion from below node
    # Set Dirichlet boundary conditions
    A[0,0] = 1
    A[0,1:] = 0
    A[-1,-1] = 1
    A[-1,:-1] = 1
    return A


def getVelocityProfile(dat,vels_in):
    """

    Map the layered velocity structure into the shape of the data.

    Parameters
    ---------
    dat: data as a dictionary in the ImpDAR format
    vels_in: v(x,z)
        Up to 2-D array with three columns for velocities (m/s), and z/x (m).
        Array structure is velocities in first column, z location in second, x location in third.
        If uniform velocity (i.e. vel=constant) input constant
        If layered velocity (i.e. vel=v(z)) input array with shape (#vel-points, 2) (i.e. no x-values)

    Output
    ---------
    vmig: 2-D array of migration velocities (m/s), shape is (#traces, #samples).
        If constant input velocity, output is constant.
        If only z-component in input velocity array, output is v(z)

    """

    # return the input value if it is a constant
    if not hasattr(vels_in,"__len__"):
        return vels_in

    start = time.time()
    print('Interpolating the velocity profile.')

    if len(np.shape(vels_in)) != 2 or np.shape(vels_in)[1] == 1:
        raise ValueError('If non-constant vel, inputs needs to be 2d (v, z) or (v, z, x)')
    nlay, dimension = np.shape(vels_in)
    vel_v = vels_in[:,0]
    vel_z = vels_in[:,1]

    twtt = dat.travel_time.copy() / 1.0e6
    ### Layered Velocity
    if nlay == 1:
        raise ValueError('It does not make sense to only give one layer of velocity--if you want constant velocity just input v')
    elif dimension == 2:
        zs = np.max(vel_v)/2.*twtt      # depth array for maximum possible penetration
        zs[0] = twtt[0]*vel_v[0]/2.
        # If an input point is closest to a boundary push it to the boundary
        # This will suppress some desired errors though, so use this if to try to guard
        if (vel_z[0] > 1.1 * np.nanmin(zs) and vel_z[0] / np.nanmax(zs) > 1.0e-3) or vel_z[-1] * 1.1 < np.nanmax(zs):
            raise ValueError('Your velocity data doesnt come close to covering the depths in the data')
        if vel_z[0] > np.nanmin(zs):
            vel_v = np.insert(vel_v,0,vel_v[np.argmin(vel_z)])
            vel_z = np.insert(vel_z,0,np.nanmin(zs))
        if vel_z[-1] < np.nanmax(zs):
            vel_v = np.append(vel_v,vel_v[np.argmax(vel_z)])
            vel_z = np.append(vel_z,np.nanmax(zs))
        # Compute times from input velocity/location array (vels_in)
        vel_t = 2.*vel_z/vel_v
        # Interpolate to get t(z) for maximum penetration depth array
        tinterp = interp1d(vel_z,vel_t)
        tofz = tinterp(zs)
        # Compute z(t) from monotonically increasing t
        zinterp = interp1d(tofz,zs)
        zoft = zinterp(twtt)
        # Compute vmig(t) from z(t)
        vmig = 2.*np.gradient(zoft,twtt)

    ### Lateral Velocity Variations TODO: I need to check this more rigorously too.
    elif dimension == 3:
        vel_x = vels_in[:,2]    # Input velocities
        # Depth array for largest penetration range
        zs = np.linspace(np.min(vel_v)*twtt[0],
                 np.max(vel_v)*twtt[-1],
                 dat.snum)/2.
        # Use nearest neighbor interpolation to grid the input points onto a mesh
        if dat.dist is None or all(dat.dist == 0):
            raise ValueError('The distance vector was never set.')
        XS,ZS = np.meshgrid(dat.dist,zs)
        VS = griddata(np.transpose([vel_x,vel_z]),vel_v,np.transpose([XS.flatten(),ZS.flatten()]),method='nearest')
        VS = np.reshape(VS,np.shape(XS))

        # convert velocities into travel_time space for all traces
        vmig = np.zeros_like(VS)
        for i in range(dat.tnum):
            vel_z = ZS[:,i]
            vel_v = VS[:,i]
            # Compute times from input velocity/location array (vels_in)
            vel_t = 2*np.array([np.trapz(1./vel_v[:j],vel_z[:j]) for j in range(dat.snum)])
            # Interpolate to get t(z) for maximum penetration depth array
            tinterp = interp1d(ZS[:,i],vel_t)
            tofz = tinterp(zs)
            # Compute z(t) from monotonically increasing t
            zinterp = interp1d(tofz,zs)
            if twtt[-1] > tofz[-1]:
                raise ValueError('Two-way travel time array extends outside of interpolation range')
            zoft = zinterp(twtt)
            # Compute vmig(t) from z(t)
            vmig[:,i] = 2.*np.gradient(zoft,twtt)
    else:
        # We get here if the number of columns is bad
        raise ValueError('Input must be 2d with 2 or 3 columns')

    print('Velocity profile finished in %.2f seconds.'%(time.time()-start))

    return vmig


def _check_data_shape(dat):
    if np.size(dat.data, 1) != dat.tnum or np.size(dat.data, 0) != dat.snum:
        raise ValueError('The input array must be of size (tnum,snum)')<|MERGE_RESOLUTION|>--- conflicted
+++ resolved
@@ -349,7 +349,6 @@
     return dat
 
 
-<<<<<<< HEAD
 def migrationSeisUnix(dat,
                       mtype='sumigtk',
                       vel=1.69e8,
@@ -361,9 +360,6 @@
                       vtaper=1000,
                       nz=None,
                       dz=None):
-=======
-def migrationSeisUnix(dat,mtype='sumigtk',vel=1.69e8,vel_fn=None,tmig=0,verbose=1,nxpad=100,htaper=100,vtaper=100,nz=1,dz=1,*args,**kwargs):
->>>>>>> 03f926c2
     """
 
     Migration through Seis Unix. For now only three options:
