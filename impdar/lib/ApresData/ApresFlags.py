--- conflicted
+++ resolved
@@ -32,7 +32,6 @@
         self.file_read_code = None
         self.range = 0
         self.stack = 1
-<<<<<<< HEAD
         self.uncertainty = False
         self.phase_diff = False
         self.unwrap = False
@@ -42,10 +41,6 @@
                       'phase_diff', 'unwrap', 'strain', 'bed_pick']
         self.attr_dims = [None, None, None, None,
                           None, None, 2, None]
-=======
-        self.attrs = ['file_read_code', 'range', 'stack']
-        self.attr_dims = [None, None, None]
->>>>>>> 9fbfc5cc
 
     def write_h5(self, grp):
         """Write to a subgroup in hdf5 file
