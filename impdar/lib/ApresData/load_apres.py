--- conflicted
+++ resolved
@@ -450,19 +450,13 @@
     apres_data.chirp_num = np.arange(apres_data.cnum) + 1
     apres_data.chirp_att = mat['vdat'][0]['chirpAtt'][0]
     apres_data.decday = mat['vdat'][0]['TimeStamp'][0][0][0]
-<<<<<<< HEAD
-    apres_data.chirp_interval = chirp_interval
-    apres_data.chirp_time = apres_data.decday + apres_data.chirp_interval * np.arange(0.0, apres_data.cnum, 1.0)
+    apres_data.header.chirp_interval = chirp_interval
+    apres_data.chirp_time = apres_data.decday + apres_data.header.chirp_interval * np.arange(0.0, apres_data.cnum, 1.0)
 
     apres_data.data = mat['vdat'][0]['vif'][0]
     if len(apres_data.data.shape) == 2:
         apres_data.data = np.reshape(apres_data.data, (1, apres_data.data.shape[0], apres_data.data.shape[1]))
 
-=======
-
-    apres_data.header.chirp_interval = chirp_interval
-    apres_data.chirp_time = apres_data.decday + apres_data.header.chirp_interval * np.arange(0.0, apres_data.cnum, 1.0)
->>>>>>> 63602e54
     apres_data.check_attrs()
 
     return apres_data
