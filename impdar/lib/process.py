--- conflicted
+++ resolved
@@ -69,11 +69,7 @@
             d.save(out_fn)
 
 
-<<<<<<< HEAD
-def process(RadarDataList, interp=None, rev=False, vbp=None, hfilt=None, ahfilt=False, nmo=None, crop=None, hcrop=None, restack=None, migrate=None, **kwargs):
-=======
 def process(RadarDataList, interp=None, rev=False, vbp=None, hfilt=None, ahfilt=False, nmo=None, crop=None, hcrop=None, restack=None, denoise=None, migrate=None, **kwargs):
->>>>>>> 30097eba
     """Perform one or more processing steps on a list of RadarData objects
 
     Parameters
